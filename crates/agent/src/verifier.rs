--- conflicted
+++ resolved
@@ -2900,13 +2900,8 @@
         //     println!("assertions: {:?}", assertions);
         //     assertions
         // };
-<<<<<<< HEAD
         // return;
         let mut assertions = mock_assertions();
-=======
-
-        let assertions = mock_assertions();
->>>>>>> 754bc468
         // disprove public inputs hash disprove proof
         assertions.superblock_period_start_ts = [1u8; 4]; // assertions.groth16.0[0] = [0u8; 32];
                                                           // assertions.groth16.1[0] = [0u8; 32]; // disprove proof
