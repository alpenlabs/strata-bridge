--- conflicted
+++ resolved
@@ -6,7 +6,6 @@
     block::Header,
     consensus,
     hashes::Hash,
-    hex::DisplayHex,
     sighash::{Prevouts, SighashCache},
     TapSighashType, Transaction, TxOut, Txid,
 };
@@ -14,11 +13,7 @@
 use musig2::{
     aggregate_partial_signatures, sign_partial, AggNonce, KeyAggContext, PartialSignature, PubNonce,
 };
-<<<<<<< HEAD
 use rand::{rngs::OsRng, Rng};
-=======
-use rand::{rngs::OsRng, Rng, RngCore};
->>>>>>> cae1bda6
 use secp256k1::{schnorr::Signature, XOnlyPublicKey};
 use strata_bridge_btcio::traits::{Broadcaster, Reader, Signer};
 use strata_bridge_db::{
@@ -30,7 +25,7 @@
     build_context::{BuildContext, TxBuildContext, TxKind},
     deposit::DepositInfo,
     duties::{BridgeDuty, BridgeDutyStatus, DepositStatus, WithdrawalStatus},
-    params::{prelude::*, strata::STRATA_BTC_GENEISIS_HEIGHT},
+    params::{prelude::*, strata::STRATA_BTC_GENESIS_HEIGHT},
     scripts::{
         taproot::{create_message_hash, finalize_input, TaprootWitness},
         wots::{generate_wots_public_keys, generate_wots_signatures, Assertions},
@@ -43,14 +38,10 @@
     peg_out_graph::{PegOutGraph, PegOutGraphConnectors, PegOutGraphInput},
     transactions::prelude::*,
 };
-<<<<<<< HEAD
-use strata_proofimpl_bitvm_bridge::{process_bridge_proof_wrapper, StrataBridgeState};
-=======
 use strata_proofimpl_bitvm_bridge::{
     process_bridge_proof_wrapper, BridgeProofPublicParams, StrataBridgeState,
 };
-use strata_proofimpl_prover::prover::{self, prove, BRIDGE_POC_GROTH16_VERIFICATION_KEY};
->>>>>>> cae1bda6
+use strata_proofimpl_prover::prover::{self, BRIDGE_POC_GROTH16_VERIFICATION_KEY};
 use strata_rpc::StrataApiClient;
 use strata_state::{block::L2Block, chain_state::ChainState, l1::get_btc_params};
 use tokio::sync::{
@@ -93,48 +84,6 @@
     O: OperatorDb,
     P: PublicDb + Clone,
 {
-<<<<<<< HEAD
-=======
-    #[allow(clippy::too_many_arguments)]
-    pub async fn new(
-        agent: Agent,
-        build_context: TxBuildContext,
-        is_faulty: bool,
-        db: Arc<O>,
-        public_db: Arc<P>,
-        duty_status_sender: mpsc::Sender<(Txid, BridgeDutyStatus)>,
-        deposit_signal_sender: broadcast::Sender<DepositSignal>,
-        deposit_signal_receiver: broadcast::Receiver<DepositSignal>,
-        covenant_nonce_sender: broadcast::Sender<CovenantNonceSignal>,
-        covenant_nonce_receiver: broadcast::Receiver<CovenantNonceSignal>,
-        covenant_sig_sender: broadcast::Sender<CovenantSignatureSignal>,
-        covenant_sig_receiver: broadcast::Receiver<CovenantSignatureSignal>,
-    ) -> Self {
-        let msk = {
-            let mut msk_bytes: [u8; 32] = [0u8; 32];
-            rand::thread_rng().fill_bytes(&mut msk_bytes);
-            msk_bytes.to_lower_hex_string()
-        };
-
-        Self {
-            agent,
-            msk,
-            build_context,
-            db,
-            public_db,
-            is_faulty,
-
-            duty_status_sender,
-            deposit_signal_sender,
-            deposit_signal_receiver,
-            covenant_nonce_sender,
-            covenant_nonce_receiver,
-            covenant_sig_sender,
-            covenant_sig_receiver,
-        }
-    }
-
->>>>>>> cae1bda6
     pub fn am_i_faulty(&self) -> bool {
         self.is_faulty
     }
@@ -1419,17 +1368,10 @@
 
             info!(action = "paying out the user", %user_pk, %own_index);
 
-<<<<<<< HEAD
             let bridge_out_txid = self
                 .pay_user(user_pk, network, own_index)
                 .await
                 .expect("must be able to pay user");
-=======
-        let bridge_out_txid = self
-            .pay_user(user_pk, network, own_index)
-            .await
-            .expect("must be able to pay user");
->>>>>>> cae1bda6
 
             self.duty_status_sender
                 .send((
@@ -1494,7 +1436,6 @@
         .await;
 
         // 3. publish kickoff -> claim
-<<<<<<< HEAD
         self.broadcast_kickoff_and_claim(
             &connectors,
             own_index,
@@ -1504,35 +1445,6 @@
             &mut status,
         )
         .await;
-=======
-        let superblock_period_start_ts = self
-            .broadcast_kickoff_and_claim(
-                &connectors,
-                own_index,
-                deposit_txid,
-                kickoff_tx,
-                claim_tx,
-                bridge_out_txid,
-            )
-            .await;
-
-        // 4. compute superblock and proof assertions
-        info!(event = "simulate challenge, prove and create assertions");
-        let assert_data_signatures = {
-            let mut assertions: Assertions = self
-                .prove_and_generate_assertions(
-                    deposit_txid,
-                    bridge_out_txid,
-                    superblock_period_start_ts,
-                )
-                .await;
-            if self.am_i_faulty() {
-                warn!(action = "making a faulty assertion");
-                assertions.groth16.0[0] = [0u8; 32];
-            }
-            generate_wots_signatures(&self.msk, deposit_txid, assertions)
-        };
->>>>>>> cae1bda6
 
         let AssertChain {
             pre_assert,
@@ -1585,17 +1497,21 @@
         let should_assert = status.should_assert_data(NUM_ASSERT_DATA_TX - 1);
         if let Some((bridge_out_txid, superblock_start_ts)) = should_assert {
             info!(action = "creating assertion signatures", %own_index);
-            let mut assertions: Assertions = self
-                .generate_g16_proof(deposit_txid, bridge_out_txid, superblock_start_ts)
-                .await;
-
-            if self.am_i_faulty() {
-                warn!(action = "making a faulty assertion");
-                assertions.groth16.0[0] = [0u8; 32];
-            }
-
-            let assert_data_signatures =
-                generate_wots_signatures(&self.msk, deposit_txid, assertions);
+
+            let assert_data_signatures = {
+                let mut assertions: Assertions = self
+                    .prove_and_generate_assertions(
+                        deposit_txid,
+                        bridge_out_txid,
+                        superblock_start_ts,
+                    )
+                    .await;
+                if self.am_i_faulty() {
+                    warn!(action = "making a faulty assertion");
+                    assertions.groth16.0[0] = [0u8; 32];
+                }
+                generate_wots_signatures(&self.msk, deposit_txid, assertions)
+            };
 
             let signed_assert_data_txs = assert_data.finalize(
                 connectors.assert_data160_factory,
@@ -1748,7 +1664,6 @@
         deposit_txid: Txid,
         kickoff_tx: KickOffTx,
         claim_tx: ClaimTx,
-<<<<<<< HEAD
         status: &mut WithdrawalStatus,
     ) {
         if let Some(bridge_out_txid) = status.should_kickoff() {
@@ -1773,17 +1688,6 @@
                 .send_raw_transaction(&funded_kickoff_tx)
                 .await
                 .expect("should be able to broadcast signed kickoff tx");
-=======
-        bridge_out_txid: Txid,
-    ) -> u32 {
-        let superblock_period_start_ts = self
-            .agent
-            .btc_client
-            .get_current_timestamp()
-            .await
-            .expect("should be able to get the latest timestamp from the best block");
-        debug!(event = "got current timestamp (T_s)", %superblock_period_start_ts, %own_index);
->>>>>>> cae1bda6
 
             self.duty_status_sender
                 .send((
@@ -1918,12 +1822,7 @@
         }
     }
 
-<<<<<<< HEAD
-    async fn generate_g16_proof(
-=======
-    // #[cfg(not(feature = "mock"))]
     async fn prove_and_generate_assertions(
->>>>>>> cae1bda6
         &self,
         deposit_txid: Txid,
         bridge_out_txid: Txid,
@@ -1975,7 +1874,7 @@
         let initial_header_state = get_verification_state(
             self.agent.btc_client.clone(),
             l1_start_height as u64,
-            STRATA_BTC_GENEISIS_HEIGHT,
+            STRATA_BTC_GENESIS_HEIGHT,
             &btc_params,
         )
         .await
@@ -2056,7 +1955,7 @@
             prover::prove_wrapper(&input, strata_bridge_state).unwrap();
 
         let BridgeProofPublicParams {
-            deposit_txid,
+            deposit_txid: _,
             superblock_hash,
             bridge_out_txid,
             superblock_period_start_ts,
