use core::fmt;
use std::{collections::HashSet, sync::Arc, time::Duration};

use anyhow::bail;
#[cfg(not(feature = "mock"))]
use bitcoin::hex::DisplayHex;
use bitcoin::{
    block::Header,
    consensus,
    hashes::Hash,
    sighash::{Prevouts, SighashCache},
    TapSighashType, Transaction, TxOut, Txid,
};
use musig2::{
    aggregate_partial_signatures, sign_partial, AggNonce, KeyAggContext, PartialSignature, PubNonce,
};
#[cfg(not(feature = "mock"))]
use rand::{rngs::OsRng, Rng, RngCore};
use secp256k1::schnorr::Signature;
#[cfg(not(feature = "mock"))]
use secp256k1::XOnlyPublicKey;
#[cfg(not(feature = "mock"))]
use strata_bridge_btcio::traits::Reader;
use strata_bridge_btcio::traits::{Broadcaster, Reader, Signer};
use strata_bridge_db::{
    operator::{KickoffInfo, OperatorDb},
    public::PublicDb,
};
#[cfg(feature = "mock")]
use strata_bridge_primitives::scripts::wots::mock;
use strata_bridge_primitives::{
    bitcoin::BitcoinAddress,
    build_context::{BuildContext, TxBuildContext, TxKind},
    deposit::DepositInfo,
    duties::{BridgeDuty, BridgeDutyStatus, DepositStatus, WithdrawalStatus},
<<<<<<< HEAD
    params::{prelude::*, strata::STRATA_BTC_GENEISIS_HEIGHT},
=======
    params::prelude::*,
>>>>>>> 642748c8
    scripts::{
        taproot::{create_message_hash, finalize_input, TaprootWitness},
        wots::{generate_wots_public_keys, generate_wots_signatures, Assertions},
    },
    types::TxSigningData,
    withdrawal::WithdrawalInfo,
};
use strata_bridge_tx_graph::{
    connectors::params::{PAYOUT_TIMELOCK, SUPERBLOCK_MEASUREMENT_PERIOD},
    peg_out_graph::{PegOutGraph, PegOutGraphConnectors, PegOutGraphInput},
    transactions::prelude::*,
};
<<<<<<< HEAD
use strata_proofimpl_bitvm_bridge::{process_bridge_proof_wrapper, StrataBridgeState};
use strata_rpc::StrataApiClient;
use strata_state::{
    block::L2Block,
    chain_state::ChainState,
    l1::{get_btc_params, BtcParams},
=======
use strata_rpc::StrataApiClient;
use strata_state::{
    batch::{BatchCheckpoint, SignedBatchCheckpoint},
    block::L2Block,
    chain_state::ChainState,
>>>>>>> 642748c8
};
use tokio::sync::{
    broadcast::{self, error::RecvError},
    mpsc,
};
use tracing::{debug, error, info, trace, warn};

use crate::{
    base::Agent,
<<<<<<< HEAD
    proof_interop::{
        self, checkpoint_last_verified_l1_height, get_verification_state, BridgeProofInput,
        WithInclusionProof,
    },
=======
    proof_interop::{BridgeProofInput, WithInclusionProof},
>>>>>>> 642748c8
    signal::{
        AggNonces, CovenantNonceRequest, CovenantNonceRequestFulfilled, CovenantNonceSignal,
        CovenantSigRequest, CovenantSigRequestFulfilled, CovenantSignatureSignal, DepositSignal,
    },
};

pub type OperatorIdx = u32;

#[derive(Debug)]
pub struct Operator<O: OperatorDb, P: PublicDb> {
    pub agent: Agent,
    msk: String,
    build_context: TxBuildContext,
    db: Arc<O>,
    public_db: Arc<P>,
    is_faulty: bool,

    duty_status_sender: mpsc::Sender<(Txid, BridgeDutyStatus)>,
    deposit_signal_sender: broadcast::Sender<DepositSignal>,
    deposit_signal_receiver: broadcast::Receiver<DepositSignal>,
    covenant_nonce_sender: broadcast::Sender<CovenantNonceSignal>,
    covenant_nonce_receiver: broadcast::Receiver<CovenantNonceSignal>,
    covenant_sig_sender: broadcast::Sender<CovenantSignatureSignal>,
    covenant_sig_receiver: broadcast::Receiver<CovenantSignatureSignal>,
}

impl<O, P> Operator<O, P>
where
    O: OperatorDb,
    P: PublicDb + Clone,
{
    #[allow(clippy::too_many_arguments)]
    pub async fn new(
        agent: Agent,
        build_context: TxBuildContext,
        is_faulty: bool,
        db: Arc<O>,
        public_db: Arc<P>,
        duty_status_sender: mpsc::Sender<(Txid, BridgeDutyStatus)>,
        deposit_signal_sender: broadcast::Sender<DepositSignal>,
        deposit_signal_receiver: broadcast::Receiver<DepositSignal>,
        covenant_nonce_sender: broadcast::Sender<CovenantNonceSignal>,
        covenant_nonce_receiver: broadcast::Receiver<CovenantNonceSignal>,
        covenant_sig_sender: broadcast::Sender<CovenantSignatureSignal>,
        covenant_sig_receiver: broadcast::Receiver<CovenantSignatureSignal>,
    ) -> Self {
        #[cfg(not(feature = "mock"))]
        let msk = {
            let mut msk_bytes: [u8; 32] = [0u8; 32];
            rand::thread_rng().fill_bytes(&mut msk_bytes);
            msk_bytes.to_lower_hex_string()
        };

        Self {
            agent,
            msk,
            build_context,
            db,
            public_db,
            is_faulty,

            duty_status_sender,
            deposit_signal_sender,
            deposit_signal_receiver,
            covenant_nonce_sender,
            covenant_nonce_receiver,
            covenant_sig_sender,
            covenant_sig_receiver,
        }
    }

    pub fn am_i_faulty(&self) -> bool {
        self.is_faulty
    }

    pub async fn start(&mut self, duty_receiver: &mut broadcast::Receiver<BridgeDuty>) {
        let own_index = self.build_context.own_index();
        info!(action = "starting operator", %own_index);

        loop {
            match duty_receiver.recv().await {
                Ok(bridge_duty) => {
                    debug!(event = "received duty", ?bridge_duty, %own_index);
                    self.process_duty(bridge_duty).await;
                }
                Err(RecvError::Lagged(skipped_messages)) => {
                    warn!(action = "processing last available duty", event = "duty executor lagging behind, please adjust '--duty-interval' arg", %skipped_messages);
                }
                Err(err) => {
                    error!(msg = "error receiving duties", ?err);

                    panic!("duty sender closed unexpectedly");
                }
            }
        }
    }

    pub async fn process_duty(&mut self, duty: BridgeDuty) {
        let own_index = self.build_context.own_index();

        match duty {
            BridgeDuty::SignDeposit {
                details: deposit_info,
                status: _,
            } => {
                let txid = deposit_info.deposit_request_outpoint().txid;
                info!(event = "received deposit", %own_index, drt_txid = %txid);

                let duty_id = deposit_info.deposit_request_outpoint().txid;
                self.handle_deposit(deposit_info).await;

                let duty_status = BridgeDutyStatus::Deposit(DepositStatus::Executed);
                info!(action = "reporting deposit duty status", %duty_id, ?duty_status);

                if let Err(cause) = self.duty_status_sender.send((duty_id, duty_status)).await {
                    error!(msg = "could not report deposit duty status", %cause);
                }
            }
            BridgeDuty::FulfillWithdrawal {
                details: withdrawal_info,
                status: _,
            } => {
                let txid = withdrawal_info.deposit_outpoint().txid;
                let assignee_id = withdrawal_info.assigned_operator_idx();

                info!(event = "received withdrawal", dt_txid = %txid, assignee = %assignee_id, %own_index);

                if assignee_id != own_index {
                    warn!(action = "ignoring withdrawal duty unassigned to this operator", %assignee_id, %own_index);
                    return;
                }

                info!(action = "getting the latest checkpoint index");
                let latest_checkpoint_idx = self
                    .agent
                    .strata_client
                    .get_latest_checkpoint_index(Some(true))
                    .await
                    .expect("should be able to get latest checkpoint index")
                    .expect("checkpoint index must exist");
                info!(event = "received latest checkpoint index", %latest_checkpoint_idx);

                let deposit_txid = withdrawal_info.deposit_outpoint().txid;
                self.db
                    .set_checkpoint_index(deposit_txid, latest_checkpoint_idx)
                    .await;

                self.handle_withdrawal(withdrawal_info).await;

                let duty_status = BridgeDutyStatus::Withdrawal(WithdrawalStatus::Executed);
                info!(action = "reporting withdrawal duty status", duty_id=%deposit_txid, ?duty_status);

                if let Err(cause) = self
                    .duty_status_sender
                    .send((deposit_txid, duty_status))
                    .await
                {
                    error!(msg = "could not report withdrawal duty status", %cause);
                }
            }
        }
    }

    pub async fn handle_deposit(&mut self, deposit_info: DepositInfo) {
        let own_index = self.build_context.own_index();

        // 1. aggregate_tx_graph
        let mut deposit_tx = deposit_info
            .construct_signing_data(&self.build_context)
            .expect("should be able to create build context");

        #[cfg(not(feature = "mock"))]
        let deposit_txid = deposit_tx.psbt.unsigned_tx.compute_txid();

        info!(action = "generating wots public keys", %deposit_txid, %own_index);
        let public_keys = generate_wots_public_keys(&self.msk, deposit_txid);
        self.public_db
            .set_wots_public_keys(self.build_context.own_index(), deposit_txid, &public_keys)
            .await;

        info!(action = "generating kickoff", %deposit_txid, %own_index);

        let reserved_outpoints = self.db.selected_outpoints().await;
        info!(event = "got reserved outpoints", ?reserved_outpoints);

        let (change_address, funding_input, total_amount, funding_utxo) = self
            .agent
            .select_utxo(OPERATOR_STAKE, reserved_outpoints)
            .await
            .expect("should be able to get outpoints");

        self.db.add_outpoint(funding_input).await;

        let funding_inputs = vec![funding_input];
        let funding_utxos = vec![funding_utxo];
        let change_amt = total_amount - OPERATOR_STAKE - MIN_RELAY_FEE;

        let change_address =
            BitcoinAddress::parse(&change_address.to_string(), self.build_context.network())
                .expect("address and network must match");

        info!(action = "composing pegout graph input", %deposit_txid, %own_index);
        let peg_out_graph_input = PegOutGraphInput {
            network: self.build_context.network(),
            deposit_amount: BRIDGE_DENOMINATION,
            operator_pubkey: self.agent.public_key().x_only_public_key().0,
            kickoff_data: KickoffTxData {
                funding_inputs: funding_inputs.clone(),
                funding_utxos: funding_utxos.clone(),
                change_address: change_address.clone(),
                change_amt,
                deposit_txid,
            },
        };

        info!(action = "adding kickoff info to db", %deposit_txid, %own_index, ?funding_inputs, ?funding_utxos);
        self.db
            .add_kickoff_info(
                deposit_txid,
                KickoffInfo {
                    funding_inputs,
                    funding_utxos,
                    change_address,
                    change_amt,
                },
            )
            .await;

        info!(action = "composing pegout graph connectors", %deposit_txid, %own_index);
        let peg_out_graph_connectors = PegOutGraphConnectors::new(
            self.public_db.clone(),
            &self.build_context,
            deposit_txid,
            self.build_context.own_index(),
        )
        .await;

        info!(action = "generating pegout graph", %deposit_txid, %own_index);
        let peg_out_graph = PegOutGraph::generate(
            peg_out_graph_input.clone(),
            deposit_txid,
            peg_out_graph_connectors,
            own_index,
            self.public_db.clone(),
        )
        .await;

        // 2. Aggregate nonces for peg out graph txs that require covenant.
        info!(action = "aggregating nonces for emulated covenant", %deposit_txid, %own_index);
        self.aggregate_covenant_nonces(
            deposit_txid,
            peg_out_graph_input.clone(),
            peg_out_graph.clone(),
        )
        .await;

        // 3. Aggregate signatures for peg out graph txs that require covenant.
        info!(action = "aggregating signatures for emulated covenant", %deposit_txid, %own_index);
        self.aggregate_covenant_signatures(deposit_txid, peg_out_graph_input, peg_out_graph)
            .await;

        // 4. Collect nonces and signatures for deposit tx.
        info!(action = "aggregating nonces for deposit sweeping", %deposit_txid, %own_index);
        let agg_nonce = self
            .aggregate_nonces(deposit_tx.clone())
            .await
            .expect("nonce aggregation must complete");

        info!(action = "aggregating signatures for deposit sweeping", %deposit_txid, %own_index);
        let signed_deposit_tx = self
            .aggregate_signatures(agg_nonce, &mut deposit_tx)
            .await
            .expect("should be able to construct fully signed deposit tx");

        // 5. Broadcast deposit tx.
        info!(action = "broadcasting deposit tx", operator_id=%own_index, %deposit_txid);
        match self
            .agent
            .btc_client
            .send_raw_transaction(&signed_deposit_tx)
            .await
        {
            Ok(txid) => {
                info!(event = "deposit tx successfully broadcasted", %txid);
            }
            Err(e) => {
                error!(?e, "could not broadcast deposit tx");
            }
        }
    }

    pub async fn aggregate_covenant_nonces(
        &mut self,
        deposit_txid: Txid,
        self_peg_out_graph_input: PegOutGraphInput,
        self_peg_out_graph: PegOutGraph,
    ) {
        let own_index = self.build_context.own_index();

        // 1. Prepare txs
        let PegOutGraph {
            kickoff_tx: _,
            claim_tx: _,
            assert_chain,
            payout_tx,
            disprove_tx,
        } = self_peg_out_graph;
        let AssertChain {
            pre_assert,
            assert_data: _,
            post_assert,
        } = assert_chain;

        // 2. Generate own nonces
        info!(action = "generating nonce for this operator", %deposit_txid, %own_index);
        self.generate_covenant_nonces(
            pre_assert.clone(),
            post_assert.clone(),
            payout_tx.clone(),
            disprove_tx.clone(),
            self.build_context.own_index(),
        )
        .await;

        // 3. Broadcast nonce request
        info!(action = "broadcasting this operator's nonce", %deposit_txid, %own_index);
        let details = CovenantNonceRequest {
            peg_out_graph_input: self_peg_out_graph_input,
        };

        self.covenant_nonce_sender
            .send(CovenantNonceSignal::Request {
                details,
                sender_id: self.build_context.own_index(),
            })
            .expect("should be able to send covenant signal");

        // 4. Listen for requests and fulfillment data from others.
        self.gather_and_fulfill_nonces(
            deposit_txid,
            pre_assert.compute_txid(),
            post_assert.compute_txid(),
            payout_tx.compute_txid(),
            disprove_tx.compute_txid(),
        )
        .await;
    }

    async fn generate_covenant_nonces(
        &self,
        pre_assert: PreAssertTx,
        post_assert: PostAssertTx,
        payout_tx: PayoutTx,
        disprove_tx: DisproveTx,
        operator_index: OperatorIdx,
    ) -> CovenantNonceRequestFulfilled {
        let key_agg_ctx = KeyAggContext::new(self.build_context.pubkey_table().0.values().copied())
            .expect("should be able to create key agg ctx");
        let key_agg_ctx_keypath = key_agg_ctx
            .clone()
            .with_unspendable_taproot_tweak()
            .expect("should be able to create key agg ctx with unspendable key");

        // As all these calls lock on the same `HashMap`, there is no point in making these
        // concurrent.
        trace!(action = "creating secnonce and pubnonce for pre-assert tx", %operator_index);
        let pre_assert_pubnonce = self
            .generate_nonces(operator_index, &key_agg_ctx, 0, &pre_assert)
            .await;

        trace!(action = "creating secnonce and pubnonce for post-assert tx", %operator_index);
        let post_assert_pubnonce = self
            .generate_nonces(operator_index, &key_agg_ctx_keypath, 0, &post_assert)
            .await;

        trace!(action = "creating secnonce and pubnonce for payout tx output 0", %operator_index);
        let payout_pubnonce_0 = self
            .generate_nonces(operator_index, &key_agg_ctx_keypath, 0, &payout_tx)
            .await;

        trace!(action = "creating secnonce and pubnonce for payout tx output 1", %operator_index);
        let payout_pubnonce_1 = self
            .generate_nonces(operator_index, &key_agg_ctx, 1, &payout_tx)
            .await;

        trace!(action = "creating secnonce and pubnonce for disprove tx", %operator_index);
        let disprove_pubnonce = self
            .generate_nonces(operator_index, &key_agg_ctx, 0, &disprove_tx)
            .await;

        CovenantNonceRequestFulfilled {
            pre_assert: pre_assert_pubnonce,
            post_assert: post_assert_pubnonce,
            disprove: disprove_pubnonce,
            payout_0: payout_pubnonce_0,
            payout_1: payout_pubnonce_1,
        }
    }

    async fn gather_and_fulfill_nonces(
        &mut self,
        deposit_txid: Txid,
        pre_assert_txid: Txid,
        post_assert_txid: Txid,
        payout_txid: Txid,
        disprove_txid: Txid,
    ) {
        let own_index = self.build_context.own_index();

        let mut requests_served = HashSet::new();
        requests_served.insert(own_index);

        let mut self_requests_fulfilled = false;

        let num_signers = self.build_context.pubkey_table().0.len();

        // FIXME: beware of `continue`-ing in this while loop. Since we don't close the sender
        // ever (as it is shared), continue-ing may cause the loop to wait for a message that will
        // never be received.
        while let Ok(msg) = self.covenant_nonce_receiver.recv().await {
            match msg {
                CovenantNonceSignal::Request { details, sender_id } => {
                    if sender_id == self.build_context.own_index() {
                        if self_requests_fulfilled && requests_served.len() == num_signers {
                            info!(event = "all nonce requests fulfilled and served", %deposit_txid, %own_index);

                            return;
                        }

                        info!(event = "self request ignored", %deposit_txid, %sender_id, %own_index);

                        // ignore own request
                        continue;
                    }

                    // fulfill request
                    let CovenantNonceRequest {
                        peg_out_graph_input,
                    } = details;
                    info!(event = "received covenant request for nonce", %deposit_txid, %sender_id, %own_index);
                    let connectors = PegOutGraphConnectors::new(
                        self.public_db.clone(),
                        &self.build_context,
                        deposit_txid,
                        sender_id,
                    )
                    .await;
                    let PegOutGraph {
                        kickoff_tx: _,
                        claim_tx: _,
                        assert_chain,
                        disprove_tx,
                        payout_tx,
                    } = PegOutGraph::generate(
                        peg_out_graph_input,
                        deposit_txid,
                        connectors,
                        sender_id,
                        self.public_db.clone(),
                    )
                    .await;
                    let AssertChain {
                        pre_assert,
                        assert_data: _,
                        post_assert,
                    } = assert_chain;

                    info!(action = "fulfilling covenant request for nonce", %deposit_txid, %sender_id, %own_index);
                    let request_fulfilled = self
                        .generate_covenant_nonces(
                            pre_assert,
                            post_assert,
                            payout_tx,
                            disprove_tx,
                            sender_id,
                        )
                        .await;

                    info!(action = "sending covenant request fulfillment signal for nonce", %deposit_txid, %sender_id, %own_index);
                    self.covenant_nonce_sender
                        .send(CovenantNonceSignal::RequestFulfilled {
                            details: request_fulfilled,
                            sender_id: self.build_context.own_index(),
                            destination_id: sender_id,
                        })
                        .expect("should be able to send through the covenant signal sender");

                    requests_served.insert(sender_id);
                    let count = requests_served.len();
                    trace!(event = "requests served", %deposit_txid, %count, %own_index);

                    if count == num_signers && self_requests_fulfilled {
                        info!(event = "all nonce requests served and fulfilled", %deposit_txid, %count, %own_index);

                        return;
                    }
                }
                CovenantNonceSignal::RequestFulfilled {
                    details,
                    sender_id,
                    destination_id,
                } => {
                    info!(event = "received covenant fulfillment data for nonce", %deposit_txid, %sender_id, %destination_id, %own_index);

                    if destination_id != own_index {
                        if self_requests_fulfilled && requests_served.len() == num_signers {
                            info!(event = "all nonce requests fulfilled and served", %deposit_txid, %own_index);

                            return;
                        }

                        // ignore messages meant for others
                        continue;
                    }

                    let CovenantNonceRequestFulfilled {
                        pre_assert,
                        post_assert,
                        disprove,
                        payout_0,
                        payout_1,
                    } = details;
                    info!(event = "received covenant fulfillment data for nonce", %deposit_txid, %sender_id, %own_index);

                    let txid_input_index_and_nonce = [
                        (pre_assert_txid, 0, pre_assert),
                        (post_assert_txid, 0, post_assert),
                        (disprove_txid, 0, disprove),
                        (payout_txid, 0, payout_0),
                        (payout_txid, 1, payout_1),
                    ];

                    let mut all_done = true;
                    for (txid, input_index, nonce) in txid_input_index_and_nonce {
                        self.db
                            .add_pubnonce(txid, input_index, sender_id, nonce)
                            .await;

                        all_done = self
                            .db
                            .collected_pubnonces(txid, input_index)
                            .await
                            .is_some_and(|v| v.len() == num_signers);
                    }

                    self_requests_fulfilled = all_done;
                    if self_requests_fulfilled && requests_served.len() == num_signers {
                        info!(event = "nonce requests fulfilled and served", %own_index);

                        return;
                    }
                }
            }
        }
    }

    pub async fn aggregate_covenant_signatures(
        &mut self,
        deposit_txid: Txid,
        self_peg_out_graph_input: PegOutGraphInput,
        self_peg_out_graph: PegOutGraph,
    ) {
        let own_index = self.build_context.own_index();

        // 1. Prepare txs
        let PegOutGraph {
            kickoff_tx: _,
            claim_tx: _,
            assert_chain,
            payout_tx,
            disprove_tx,
        } = self_peg_out_graph;
        let AssertChain {
            pre_assert,
            assert_data: _,
            post_assert,
        } = assert_chain;

        // 2. Generate agg nonces
        info!(action = "getting aggregated nonces", %deposit_txid, %own_index);
        let pre_assert_agg_nonce = self
            .get_aggregated_nonce(pre_assert.compute_txid(), 0)
            .await
            .expect("pre-assert nonce must exist");
        let post_assert_agg_nonce = self
            .get_aggregated_nonce(post_assert.compute_txid(), 0)
            .await
            .expect("post-assert nonce must exist");
        let disprove_agg_nonce = self
            .get_aggregated_nonce(disprove_tx.compute_txid(), 0)
            .await
            .expect("disprove nonce must exist");
        let payout_agg_nonce_0 = self
            .get_aggregated_nonce(payout_tx.compute_txid(), 0)
            .await
            .expect("payout 0 nonce must exist");
        let payout_agg_nonce_1 = self
            .get_aggregated_nonce(payout_tx.compute_txid(), 1)
            .await
            .expect("payout nonce 1 must exist");

        let agg_nonces = AggNonces {
            pre_assert: pre_assert_agg_nonce,
            post_assert: post_assert_agg_nonce,
            disprove: disprove_agg_nonce,
            payout_0: payout_agg_nonce_0,
            payout_1: payout_agg_nonce_1,
        };

        // 3. Generate own signatures
        info!(action = "generating signature for this operator",  deposit_txid = %deposit_txid, %own_index);
        self.generate_covenant_signatures(
            agg_nonces.clone(),
            own_index,
            pre_assert.clone(),
            post_assert.clone(),
            payout_tx.clone(),
            disprove_tx.clone(),
        )
        .await;

        // 3. Broadcast signature request
        info!(action = "broadcasting this operator's signature", %deposit_txid, %own_index);
        let details = CovenantSigRequest {
            peg_out_graph_input: self_peg_out_graph_input,
            agg_nonces: agg_nonces.clone(),
        };
        self.covenant_sig_sender
            .send(CovenantSignatureSignal::Request {
                details,
                sender_id: own_index,
            })
            .expect("should be able to send covenant signal");

        // 4. Listen for requests and fulfillment data from others.
        info!(action = "listening for signature requests and fulfillments",  deposit_txid = %deposit_txid, %own_index );
        self.gather_and_fulfill_signatures(
            deposit_txid,
            pre_assert.compute_txid(),
            post_assert.compute_txid(),
            payout_tx.compute_txid(),
            disprove_tx.compute_txid(),
        )
        .await;

        // 5. Update public db with aggregated signatures
        info!(action = "computing aggregate signatures",  deposit_txid = %deposit_txid, %own_index );
        let key_agg_ctx = KeyAggContext::new(self.build_context.pubkey_table().0.values().copied())
            .expect("should be able to create key agg ctx");

        let all_inputs = pre_assert.witnesses().len();
        self.compute_agg_sig(
            &key_agg_ctx,
            all_inputs,
            pre_assert,
            vec![agg_nonces.pre_assert; all_inputs].as_ref(),
        )
        .await;
        debug!(event = "computed aggregate signature for pre-assert", deposit_txid = %deposit_txid, %own_index);

        let all_inputs = post_assert.witnesses().len();
        self.compute_agg_sig(
            &key_agg_ctx,
            all_inputs,
            post_assert,
            vec![agg_nonces.post_assert; all_inputs].as_ref(),
        )
        .await;
        debug!(event = "computed aggregate signature for post-assert", deposit_txid = %deposit_txid, %own_index);

        self.compute_agg_sig(
            &key_agg_ctx,
            all_inputs,
            payout_tx,
            &[agg_nonces.payout_0, agg_nonces.payout_1],
        )
        .await;
        debug!(event = "computed aggregate signature for payout", deposit_txid = %deposit_txid, %own_index);

        let all_inputs = disprove_tx.witnesses().len();
        self.compute_agg_sig(
            &key_agg_ctx,
            1,
            disprove_tx,
            vec![agg_nonces.disprove; all_inputs].as_ref(),
        )
        .await;
        debug!(event = "computed aggregate signature for disprove", deposit_txid = %deposit_txid, %own_index);
    }

    #[allow(clippy::too_many_arguments)]
    pub async fn generate_covenant_signatures(
        &self,
        agg_nonces: AggNonces,
        operator_index: OperatorIdx,
        pre_assert: PreAssertTx,
        post_assert: PostAssertTx,
        payout_tx: PayoutTx,
        disprove_tx: DisproveTx,
    ) -> CovenantSigRequestFulfilled {
        let own_index = self.build_context.own_index();

        let key_agg_ctx = KeyAggContext::new(self.build_context.pubkey_table().0.values().copied())
            .expect("should be able to create key agg ctx");

        let all_inputs = pre_assert.witnesses().len();
        trace!(action = "signing pre-assert tx partially", %operator_index);
        let pre_assert_partial_sigs = self
            .sign_partial(
                &key_agg_ctx,
                TapSighashType::Default,
                all_inputs,
                own_index,
                operator_index,
                pre_assert,
                vec![agg_nonces.pre_assert; all_inputs].as_ref(),
            )
            .await;

        trace!(action = "signing post-assert tx partially", %operator_index);
        let all_inputs = post_assert.witnesses().len();
        let post_assert_partial_sigs = self
            .sign_partial(
                &key_agg_ctx,
                TapSighashType::Default,
                all_inputs,
                own_index,
                operator_index,
                post_assert,
                vec![agg_nonces.post_assert; all_inputs].as_ref(),
            )
            .await;

        trace!(action = "signing payout tx partially", %operator_index);
        let payout_partial_sigs = self
            .sign_partial(
                &key_agg_ctx,
                TapSighashType::Default,
                all_inputs,
                own_index,
                operator_index,
                payout_tx,
                &[agg_nonces.payout_0, agg_nonces.payout_1],
            )
            .await;

        trace!(action = "signing disprove tx partially", %operator_index);
        let inputs_to_sign = disprove_tx.witnesses().len();
        let disprove_partial_sigs = self
            .sign_partial(
                &key_agg_ctx,
                TapSighashType::Single,
                inputs_to_sign,
                own_index,
                operator_index,
                disprove_tx,
                vec![agg_nonces.disprove; inputs_to_sign].as_ref(),
            )
            .await;

        CovenantSigRequestFulfilled {
            pre_assert: pre_assert_partial_sigs,
            post_assert: post_assert_partial_sigs,
            disprove: disprove_partial_sigs,
            payout: payout_partial_sigs,
        }
    }

    pub async fn gather_and_fulfill_signatures(
        &mut self,
        deposit_txid: Txid,
        pre_assert_txid: Txid,
        post_assert_txid: Txid,
        payout_txid: Txid,
        disprove_txid: Txid,
    ) {
        let own_index = self.build_context.own_index();

        let mut requests_served = HashSet::new();
        requests_served.insert(own_index);

        let mut self_requests_fulfilled = false;

        let num_signers = self.build_context.pubkey_table().0.len();

        // FIXME: beware of `continue`-ing in this while loop. Since we don't close the sender
        // ever (as it is shared), continue-ing may cause the loop to wait for a message that will
        // never be received.
        while let Ok(msg) = self.covenant_sig_receiver.recv().await {
            match msg {
                CovenantSignatureSignal::Request { details, sender_id } => {
                    if sender_id == own_index {
                        if self_requests_fulfilled && requests_served.len() == num_signers {
                            info!(event = "all nonce requests fulfilled and served", %deposit_txid, %own_index);

                            return;
                        }

                        info!(event = "ignored self request for signatures", %deposit_txid, %own_index);
                        continue;
                    }

                    // fulfill request
                    let CovenantSigRequest {
                        agg_nonces,
                        peg_out_graph_input,
                    } = details;
                    info!(event = "received covenant request for signatures", %deposit_txid, %sender_id, %own_index);
                    let connectors = PegOutGraphConnectors::new(
                        self.public_db.clone(),
                        &self.build_context,
                        deposit_txid,
                        sender_id,
                    )
                    .await;
                    let PegOutGraph {
                        kickoff_tx: _,
                        claim_tx: _,
                        assert_chain,
                        disprove_tx,
                        payout_tx,
                    } = PegOutGraph::generate(
                        peg_out_graph_input,
                        deposit_txid,
                        connectors,
                        sender_id,
                        self.public_db.clone(),
                    )
                    .await;
                    let AssertChain {
                        pre_assert,
                        assert_data: _,
                        post_assert,
                    } = assert_chain;

                    info!(action = "fulfilling covenant request for signatures", %deposit_txid, %sender_id, %own_index);
                    let request_fulfilled = self
                        .generate_covenant_signatures(
                            agg_nonces,
                            sender_id,
                            pre_assert,
                            post_assert,
                            payout_tx,
                            disprove_tx,
                        )
                        .await;

                    info!(action = "sending covenant request fulfillment signal for signatures", %deposit_txid, destination_id = %sender_id, %own_index);
                    self.covenant_sig_sender
                        .send(CovenantSignatureSignal::RequestFulfilled {
                            details: request_fulfilled,
                            sender_id: own_index,
                            destination_id: sender_id,
                        })
                        .expect("should be able to send through the covenant signal sender");

                    requests_served.insert(sender_id);
                    let count = requests_served.len();
                    trace!(event = "requests served", %deposit_txid, %count, %own_index);

                    if count == num_signers && self_requests_fulfilled {
                        info!(event = "all signature requests served and fulfilled", %deposit_txid, %own_index);

                        return;
                    }
                }
                CovenantSignatureSignal::RequestFulfilled {
                    details,
                    sender_id,
                    destination_id,
                } => {
                    if destination_id != own_index {
                        if self_requests_fulfilled && requests_served.len() == num_signers {
                            info!(event = "all nonce requests fulfilled and served", %deposit_txid, %own_index);

                            return;
                        }

                        // ignore messages meant for others
                        continue;
                    }

                    let CovenantSigRequestFulfilled {
                        pre_assert,
                        post_assert,
                        disprove,
                        payout,
                    } = details;
                    info!(event = "received covenant fulfillment data for signature", %deposit_txid, %sender_id, %own_index);

                    let txid_and_signatures = [
                        (pre_assert_txid, pre_assert),
                        (post_assert_txid, post_assert),
                        (disprove_txid, disprove),
                        (payout_txid, payout),
                    ];

                    let mut all_done = true;
                    for (txid, signatures) in txid_and_signatures {
                        for (input_index, partial_sig) in signatures.into_iter().enumerate() {
                            self.db
                                .add_partial_signature(
                                    txid,
                                    input_index as u32,
                                    sender_id,
                                    partial_sig,
                                )
                                .await;

                            all_done = all_done
                                && self
                                    .db
                                    .collected_signatures_per_msg(txid, input_index as u32)
                                    .await
                                    .is_some_and(|v| {
                                        let sig_count = v.1.len();
                                        debug!(event = "got sig count", %sig_count, %txid, %input_index, %own_index);

                                        sig_count == num_signers
                                    });
                        }
                    }

                    self_requests_fulfilled = all_done;
                    if self_requests_fulfilled && requests_served.len() == num_signers {
                        info!(event = "all signature requests fulfilled and served", %deposit_txid, %own_index);

                        return;
                    }
                }
            }
        }
    }

    pub async fn aggregate_nonces(&mut self, tx_signing_data: TxSigningData) -> Option<AggNonce> {
        let tx = tx_signing_data.psbt.unsigned_tx.clone();
        let txid = tx.compute_txid();

        let own_index = self.build_context.own_index();

        info!(action = "generating one's own nonce for deposit sweeping", deposit_txid=%txid, operator_idx=%own_index);
        let key_agg_ctx = KeyAggContext::new(self.build_context.pubkey_table().0.values().copied())
            .expect("should be able to create key agg context");

        let secnonce = self.agent.generate_sec_nonce(&txid, &key_agg_ctx);
        self.db.add_secnonce(txid, 0, secnonce.clone()).await;

        let pubnonce = secnonce.public_nonce();

        self.db
            .add_pubnonce(txid, 0, own_index, pubnonce.clone())
            .await;

        info!(action = "broadcasting one's own nonce for deposit sweeping", deposit_txid=%txid, %own_index);
        self.deposit_signal_sender
            .send(DepositSignal::Nonce {
                txid,
                pubnonce,
                sender_id: own_index,
            })
            .expect("should be able to send deposit pubnonce");

        info!(action = "listening for nonces for deposit sweeping", deposit_txid=%txid, %own_index);

        let expected_nonce_count = self.build_context.pubkey_table().0.len();
        while let Ok(deposit_signal) = self.deposit_signal_receiver.recv().await {
            if let DepositSignal::Nonce {
                txid,
                pubnonce,
                sender_id,
            } = deposit_signal
            {
                info!(event = "received nonce for deposit sweeping", deposit_txid=%txid, %own_index, %sender_id);
                self.db.add_pubnonce(txid, 0, sender_id, pubnonce).await;

                if let Some(collected_nonces) = self.db.collected_pubnonces(txid, 0).await {
                    let nonce_count = collected_nonces.len();
                    if nonce_count != expected_nonce_count {
                        // NOTE: there is still some nonce to be received, so continuing to listen
                        // on the channel is fine.
                        debug!(event = "collected nonces but not sufficient yet", %nonce_count, %expected_nonce_count);

                        continue;
                    }

                    info!(event = "received all required nonces for deposit sweeping", deposit_txid=%txid, %own_index, %sender_id);
                    return Some(collected_nonces.values().sum());
                }
            } else {
                // ignore signatures in this function
                warn!(
                    ?deposit_signal,
                    %own_index,
                    "should not receive signatures in this function"
                );
            }
        }

        error!(event = "deposit signal sender closed before completion", deposit_txid=%txid, %own_index);
        None
    }

    pub async fn aggregate_signatures(
        &mut self,
        agg_nonce: AggNonce,
        tx_signing_data: &mut TxSigningData,
    ) -> Option<Transaction> {
        let own_index = self.build_context.own_index();

        let tx = &tx_signing_data.psbt.unsigned_tx;
        let txid = tx.compute_txid();

        let prevouts = tx_signing_data
            .psbt
            .inputs
            .iter()
            .map(|i| {
                i.witness_utxo
                    .clone()
                    .expect("witness UTXO must be present")
            })
            .collect::<Vec<TxOut>>();
        let prevouts = Prevouts::All(&prevouts);

        let key_agg_ctx = KeyAggContext::new(self.build_context.pubkey_table().0.values().copied())
            .expect("should be able to generate agg key context");
        let seckey = self.agent.secret_key();
        let secnonce = self
            .db
            .get_secnonce(txid, 0)
            .await
            .expect("secnonce should exist before adding signatures");

        info!(action = "generating one's own signature for deposit sweeping", deposit_txid=%txid, operator_idx=%own_index);

        let mut sighash_cache = SighashCache::new(tx);
        let message = create_message_hash(
            &mut sighash_cache,
            prevouts,
            &tx_signing_data.spend_path,
            TapSighashType::Default,
            0,
        )
        .expect("should be able to create message hash");
        let message = message.as_ref();

        let partial_signature = sign_partial(&key_agg_ctx, seckey, secnonce, &agg_nonce, message)
            .expect("should be able to sign deposit");
        self.db
            .add_message_hash_and_signature(txid, 0, message.to_vec(), own_index, partial_signature)
            .await;

        info!(action = "broadcasting one's own signature for deposit sweeping", deposit_txid=%txid, operator_idx=%own_index);
        self.deposit_signal_sender
            .send(DepositSignal::Signature {
                txid,
                signature: partial_signature,
                sender_id: own_index,
            })
            .expect("should be able to send signature");

        info!(action = "listening for signatures for deposit sweeping", deposit_txid=%txid, operator_idx=%own_index);

        let expected_signature_count = self.build_context.pubkey_table().0.len();
        while let Ok(deposit_signal) = self.deposit_signal_receiver.recv().await {
            if let DepositSignal::Signature {
                txid,
                signature,
                sender_id,
            } = deposit_signal
            {
                // TODO: add signature verification logic in prod
                // for now, this is fine because musig2 validates every signature during generation.
                self.db
                    .add_partial_signature(txid, 0, sender_id, signature)
                    .await;

                if let Some((_, collected_signatures)) =
                    self.db.collected_signatures_per_msg(txid, 0).await
                {
                    let sig_count = collected_signatures.len();
                    if collected_signatures.len() != expected_signature_count {
                        // NOTE: there is still some signature to be received, so continuing to
                        // listen on the channel is fine.
                        debug!(event = "collected signatures but not sufficient yet", %sig_count, %expected_signature_count);

                        continue;
                    }

                    info!(event = "received all required signatures for deposit sweeping");

                    let agg_signature: Signature = aggregate_partial_signatures(
                        &key_agg_ctx,
                        &agg_nonce,
                        collected_signatures.values().copied(),
                        message,
                    )
                    .expect("should be able to aggregate signatures");

                    info!(event = "signature aggregation complete for deposit sweeping", deposit_txid=%txid, operator_idx=%own_index);

                    if let TaprootWitness::Script {
                        script_buf,
                        control_block,
                    } = tx_signing_data.spend_path.clone()
                    {
                        let witnesses = [
                            agg_signature.as_ref().to_vec(),
                            script_buf.to_bytes(),
                            control_block.serialize(),
                        ];
                        finalize_input(
                            tx_signing_data
                                .psbt
                                .inputs
                                .first_mut()
                                .expect("the first input must exist"),
                            witnesses,
                        );

                        let signed_tx = tx_signing_data
                            .psbt
                            .clone()
                            .extract_tx()
                            .expect("should be able to extract fully signed tx");
                        debug!(event = "created signed tx", ?signed_tx);
                        info!(event = "deposit transaction fully signed and ready for broadcasting", deposit_txid=%txid, operator_idx=%own_index);

                        return Some(signed_tx);
                    } else {
                        unreachable!("deposit request should have a script spend path");
                    };
                }
            } else {
                // ignore nonces in this function
                warn!(?deposit_signal, %own_index, "should not receive nonces in this function");
            }
        }

        error!(event = "deposit signal sender closed before completion", deposit_txid=%txid, %own_index);
        None
    }

    pub async fn generate_nonces(
        &self,
        operator_idx: OperatorIdx,
        key_agg_ctx: &KeyAggContext,
        input_index: u32,
        tx: &impl CovenantTx,
    ) -> PubNonce {
        let txid = tx.compute_txid();

        let secnonce = self.agent.generate_sec_nonce(&txid, key_agg_ctx);
        let pubnonce = secnonce.public_nonce();

        // add the secnonce and pubnonce to db even for txid from others as it is required for
        // partial signing later.
        self.db.add_secnonce(txid, input_index, secnonce).await;
        self.db
            .add_pubnonce(txid, input_index, operator_idx, pubnonce.clone())
            .await;

        pubnonce
    }

    /// Get the aggregated nonce from the list of collected nonces for the transaction
    /// corresponding to the given [`Txid`].
    ///
    /// Please refer to MuSig2 nonce aggregation section in
    /// [BIP 327](https://github.com/bitcoin/bips/blob/master/bip-0327.mediawiki).
    /// # Errors
    ///
    /// If not all nonces have been colllected yet.
    pub async fn get_aggregated_nonce(
        &self,
        txid: Txid,
        input_index: u32,
    ) -> anyhow::Result<AggNonce> {
        if let Some(collected_nonces) = self.db.collected_pubnonces(txid, input_index).await {
            let expected_nonce_count = self.build_context.pubkey_table().0.len();
            if collected_nonces.len() != expected_nonce_count {
                let collected: Vec<u32> = collected_nonces.keys().copied().collect();
                error!(?collected, %expected_nonce_count, "nonce collection incomplete");

                bail!("nonce collection incomplete");
            }

            Ok(collected_nonces.values().sum())
        } else {
            error!(%txid, %input_index, "nonces not found");

            bail!("nonce not found");
        }
    }

    /// Create partial signature for the tx.
    ///
    /// Make sure that `prevouts`, `agg_nonces` and `witnesses` have the same length.
    #[expect(clippy::too_many_arguments)]
    async fn sign_partial<Tx: CovenantTx + fmt::Debug>(
        &self,
        key_agg_ctx: &KeyAggContext,
        sighash_type: TapSighashType,
        inputs_to_sign: usize,
        own_index: OperatorIdx,
        operator_index: OperatorIdx,
        covenant_tx: Tx,
        agg_nonces: &[AggNonce],
    ) -> Vec<PartialSignature> {
        let tx = &covenant_tx.psbt().unsigned_tx;
        let txid = tx.compute_txid();

        let prevouts = covenant_tx.prevouts();
        let witnesses = covenant_tx.witnesses();

        let mut sighash_cache = SighashCache::new(tx);

        let mut partial_sigs: Vec<PartialSignature> = Vec::with_capacity(witnesses.len());
        for (input_index, (agg_nonce, witness)) in agg_nonces
            .iter()
            .zip(witnesses)
            .enumerate()
            .take(inputs_to_sign)
        {
            trace!(action = "creating message hash", ?covenant_tx, %input_index);

            let message = create_message_hash(
                &mut sighash_cache,
                prevouts.clone(),
                witness,
                sighash_type,
                input_index,
            )
            .expect("should be able to create a message hash");
            let message = message.as_ref();

            let secnonce =
                if let Some(secnonce) = self.db.get_secnonce(txid, input_index as u32).await {
                    secnonce
                } else {
                    // use the first secnonce if the given input_index does not exist
                    // this is the case for post_assert inputs (but not for payout)
                    self.db
                        .get_secnonce(txid, 0)
                        .await
                        .expect("first secnonce should exist")
                };

            let seckey = self.agent.secret_key();

            let agg_ctx = if matches!(witness, TaprootWitness::Key) {
                &key_agg_ctx
                    .clone()
                    .with_unspendable_taproot_tweak()
                    .expect("should be able to add unspendable key tweak")
            } else {
                key_agg_ctx
            };

            let partial_sig: PartialSignature =
                sign_partial(agg_ctx, seckey, secnonce, agg_nonce, message)
                    .expect("should be able to sign pre-assert");

            partial_sigs.push(partial_sig);

            if own_index == operator_index {
                self.db
                    .add_message_hash_and_signature(
                        txid,
                        input_index as u32,
                        message.to_vec(),
                        own_index,
                        partial_sig,
                    )
                    .await;
            }
        }

        partial_sigs
    }

    async fn compute_agg_sig(
        &self,
        key_agg_ctx: &KeyAggContext,
        inputs_to_sign: usize,
        covenant_tx: impl CovenantTx,
        agg_nonces: &[AggNonce],
    ) {
        let txid = covenant_tx.compute_txid();

        let witnesses = covenant_tx.witnesses();

        for (input_index, (agg_nonce, witness)) in agg_nonces
            .iter()
            .zip(witnesses)
            .enumerate()
            .take(inputs_to_sign)
        {
            let agg_ctx = if matches!(witness, TaprootWitness::Key) {
                &key_agg_ctx
                    .clone()
                    .with_unspendable_taproot_tweak()
                    .expect("should be able to add unspendable key tweak")
            } else {
                key_agg_ctx
            };

            let collected_msgs_and_sigs = self
                .db
                .collected_signatures_per_msg(txid, input_index as u32)
                .await
                .expect("partial signatures must be present");
            let message = collected_msgs_and_sigs.0;
            let partial_sigs: Vec<PartialSignature> =
                collected_msgs_and_sigs.1.values().copied().collect();

            let agg_sig: Signature =
                aggregate_partial_signatures(agg_ctx, agg_nonce, partial_sigs, message)
                    .expect("signature aggregation must succeed");

            self.public_db
                .set_signature(
                    self.build_context.own_index(),
                    txid,
                    input_index as u32,
                    agg_sig,
                )
                .await;
        }
    }

    pub async fn handle_withdrawal(&self, withdrawal_info: WithdrawalInfo) {
        // 0. get context
        let network = self.build_context.network();
        let own_index = self.build_context.own_index();

        #[cfg(not(feature = "mock"))]
        let deposit_txid = withdrawal_info.deposit_outpoint().txid;

        let own_pubkey = self.agent.public_key().x_only_public_key().0;

        // 1. pay the user with PoW transaction
        let user_pk = withdrawal_info.user_pk();

        info!(action = "paying out the user", %user_pk, %own_index);

        #[cfg(not(feature = "mock"))]
        let bridge_out_txid = self
            .pay_user(user_pk, network, own_index)
            .await
            .expect("must be able to pay user");

        self.duty_status_sender
            .send((
                deposit_txid,
                BridgeDutyStatus::Withdrawal(WithdrawalStatus::PaidUser),
            ))
            .await
            .expect("should be able to send duty status");

        // 2. create tx graph from public data
        info!(action = "reconstructing pegout graph", %deposit_txid, %own_index);
        let KickoffInfo {
            funding_inputs,
            funding_utxos,
            change_address,
            change_amt,
        } = self
            .db
            .get_kickoff_info(deposit_txid)
            .await
            .expect("kickoff data for the deposit must be present");

        let peg_out_graph_input = PegOutGraphInput {
            network,
            deposit_amount: BRIDGE_DENOMINATION,
            operator_pubkey: own_pubkey,
            kickoff_data: KickoffTxData {
                funding_inputs,
                funding_utxos,
                change_address,
                change_amt,
                deposit_txid,
            },
        };

        let connectors = PegOutGraphConnectors::new(
            self.public_db.clone(),
            &self.build_context,
            deposit_txid,
            own_index,
        )
        .await;

        let PegOutGraph {
            kickoff_tx,
            claim_tx,
            assert_chain,
            payout_tx,
            disprove_tx: _,
        } = PegOutGraph::generate(
            peg_out_graph_input,
            deposit_txid,
            connectors.clone(),
            own_index,
            self.public_db.clone(),
        )
        .await;

        // 3. publish kickoff -> claim
        let superblock_period_start_ts = self
            .broadcast_kickoff_and_claim(
                &connectors,
                own_index,
                deposit_txid,
                kickoff_tx,
                claim_tx,
                bridge_out_txid,
            )
            .await;

        // 4. compute superblock and proof (skip)
        info!(event = "challenge received, computing proof");
        #[cfg(not(feature = "mock"))]
        self.generate_g16_proof(deposit_txid, bridge_out_txid, superblock_period_start_ts)
            .await;

        info!(action = "creating assertion signatures", %own_index);

<<<<<<< HEAD
        // // #[cfg(feature = "mock")]
        // let assert_data_signatures = {
        //     let mut assertions = mock_assertions();
        //     if self.am_i_faulty() {
        //         warn!(action = "making a faulty assertion");
        //         assertions.groth16.0[0] = [0u8; 32];
        //     }
        //     generate_wots_signatures(&self.msk, deposit_txid, assertions)
        // };
=======
        // #[cfg(feature = "mock")]
        let assert_data_signatures = {
            let mut assertions = mock_assertions();
            if self.am_i_faulty() {
                warn!(action = "making a faulty assertion");
                assertions.groth16.0[0] = [0u8; 32];
            }
            generate_wots_signatures(&self.msk, deposit_txid, assertions)
        };
>>>>>>> 642748c8

        // 5. publish assert chain
        let AssertChain {
            pre_assert,
            assert_data,
            post_assert,
        } = assert_chain;

        let pre_assert_txid = pre_assert.compute_txid();
        let n_of_n_sig = self
            .public_db
            .get_signature(own_index, pre_assert_txid, 0)
            .await;
        let signed_pre_assert = pre_assert.finalize(n_of_n_sig, connectors.claim_out_0);
        let vsize = signed_pre_assert.vsize();
        let total_size = signed_pre_assert.total_size();
        let weight = signed_pre_assert.weight();
        info!(event = "finalized pre-assert tx", %pre_assert_txid, %vsize, %total_size, %weight, %own_index);

        let txid = self
            .agent
            .wait_and_broadcast(&signed_pre_assert, BTC_CONFIRM_PERIOD)
            .await
            .expect("should settle pre-assert");
        info!(event = "broadcasted pre-assert", %txid, %own_index);

        self.duty_status_sender
            .send((
                deposit_txid,
                BridgeDutyStatus::Withdrawal(WithdrawalStatus::PreAssert),
            ))
            .await
            .expect("should be able to send duty status");

        let signed_assert_data_txs = assert_data.finalize(
            connectors.assert_data160_factory,
            connectors.assert_data256_factory,
            &self.msk,
            assert_data_signatures,
        );

        let num_assert_data_txs = signed_assert_data_txs.len();
        info!(
            event = "finalized signed assert data txs",
            num_assert_data_txs
        );

        info!(action = "estimating finalized assert data tx sizes", %own_index);
        for (index, signed_assert_data_tx) in signed_assert_data_txs.iter().enumerate() {
            let txid = signed_assert_data_tx.compute_txid();
            let vsize = signed_assert_data_tx.vsize();
            let total_size = signed_assert_data_tx.total_size();
            let weight = signed_assert_data_tx.weight();
            info!(event = "assert-data tx", %index, %txid, %vsize, %total_size, %weight, %own_index);
        }

        info!(action = "broadcasting finalized assert data txs", %own_index);
        let mut broadcasted_assert_data_txids = Vec::with_capacity(TOTAL_CONNECTORS);
        for (index, signed_assert_data_tx) in signed_assert_data_txs.iter().enumerate() {
            info!(event = "broadcasting signed assert data tx", %index, %num_assert_data_txs);

            let txid = self
                .agent
                .wait_and_broadcast(signed_assert_data_tx, Duration::from_secs(1))
                .await
                .expect("should settle assert-data");

            broadcasted_assert_data_txids.push(txid);

            self.duty_status_sender
                .send((
                    deposit_txid,
                    BridgeDutyStatus::Withdrawal(WithdrawalStatus::AssertData(index)),
                ))
                .await
                .expect("should be able to send duty status");

            info!(event = "broadcasted signed assert data tx", %index, %num_assert_data_txs);
        }

        let post_assert_txid = post_assert.compute_txid();
        let mut signatures = Vec::new();
        // num_assert_data_tx + 1 for stake
        for input_index in 0..=num_assert_data_txs {
            let n_of_n_sig = self
                .public_db
                .get_signature(own_index, post_assert_txid, input_index as u32)
                .await;

            signatures.push(n_of_n_sig);
        }

        let signed_post_assert = post_assert.finalize(&signatures);
        let vsize = signed_pre_assert.vsize();
        let total_size = signed_pre_assert.total_size();
        let weight = signed_pre_assert.weight();
        info!(event = "finalized post-assert tx", %post_assert_txid, %vsize, %total_size, %weight, %own_index);

        let txid = self
            .agent
            .btc_client
            .send_raw_transaction(&signed_post_assert)
            .await
            .expect("should be able to finalize post-assert tx");

        self.duty_status_sender
            .send((
                deposit_txid,
                BridgeDutyStatus::Withdrawal(WithdrawalStatus::PostAssert),
            ))
            .await
            .expect("should be able to send duty status");
        info!(event = "broadcasted post-assert tx", %post_assert_txid, %own_index);

        // 6. settle reimbursement tx after wait time
        let wait_time = Duration::from_secs(PAYOUT_TIMELOCK as u64 + 20);
        info!(action = "waiting for timeout period before seeking reimbursement", wait_time_secs=%wait_time.as_secs());
        tokio::time::sleep(wait_time).await;

        let n_of_n_signature = self
            .public_db
            .get_signature(own_index, payout_tx.compute_txid(), 0)
            .await;
        let signed_payout_tx = payout_tx.finalize(n_of_n_signature);

        info!(action = "trying to get reimbursement", payout_txid=%signed_payout_tx.compute_txid(), %own_index);

        match self
            .agent
            .wait_and_broadcast(&signed_payout_tx, BTC_CONFIRM_PERIOD)
            .await
        {
            Ok(txid) => {
                self.duty_status_sender
                    .send((
                        deposit_txid,
                        BridgeDutyStatus::Withdrawal(WithdrawalStatus::Executed),
                    ))
                    .await
                    .expect("should be able to send duty status");
                info!(event = "successfully received reimbursement", %txid, %own_index);
            }
            Err(e) => {
                error!(msg = "unable to get reimbursement :(", %e, %txid, %own_index);
            }
        }
    }

    async fn broadcast_kickoff_and_claim(
        &self,
        connectors: &PegOutGraphConnectors<P>,
        own_index: u32,
        deposit_txid: Txid,
        kickoff_tx: KickOffTx,
        claim_tx: ClaimTx,
        bridge_out_txid: Txid,
    ) -> u32 {
        #[cfg(feature = "mock")]
        let superblock_period_start_ts = mock::PUBLIC_INPUTS.3;

        #[cfg(not(feature = "mock"))]
        let superblock_period_start_ts = self
            .agent
            .btc_client
            .get_current_timestamp()
            .await
            .expect("should be able to get the latest timestamp from the best block");
        debug!(event = "got current timestamp (T_s)", %superblock_period_start_ts, %own_index);

        let unsigned_kickoff = &kickoff_tx.psbt().unsigned_tx;
        info!(action = "funding kickoff tx with wallet", ?unsigned_kickoff);
        let funded_kickoff = self
            .agent
            .btc_client
            .sign_raw_transaction_with_wallet(unsigned_kickoff)
            .await
            .expect("should be able to sign kickoff tx with wallet");
        let funded_kickoff_tx: Transaction =
            consensus::encode::deserialize_hex(&funded_kickoff.hex)
                .expect("must be able to decode kickoff tx");
        info!(event = "funded kickoff tx with wallet", ?funded_kickoff_tx);

        let kickoff_txid = funded_kickoff_tx.compute_txid();
        info!(action = "broadcasting kickoff tx", %deposit_txid, %kickoff_txid, %own_index);
        let kickoff_txid = self
            .agent
            .btc_client
            .send_raw_transaction(&funded_kickoff_tx)
            .await
            .expect("should be able to broadcast signed kickoff tx");

        self.duty_status_sender
            .send((
                deposit_txid,
                BridgeDutyStatus::Withdrawal(WithdrawalStatus::Kickoff),
            ))
            .await
            .expect("should be able to send duty status");

        info!(event = "broadcasted kickoff tx", %deposit_txid, %kickoff_txid, %own_index);

        let claim_tx_with_commitment = claim_tx
            .finalize(
                deposit_txid,
                &connectors.kickoff,
                &self.msk,
                bridge_out_txid,
                superblock_period_start_ts,
            )
            .await;

        let raw_claim_tx: String = consensus::encode::serialize_hex(&claim_tx_with_commitment);
        trace!(event = "finalized claim tx", %deposit_txid, ?claim_tx_with_commitment, %raw_claim_tx, %own_index);

        let claim_txid = self
            .agent
            .btc_client
            .send_raw_transaction(&claim_tx_with_commitment)
            .await
            .expect("should be able to publish claim tx with commitment to bridge_out_txid and superblock period start_ts");

        info!(event = "broadcasted claim tx", %deposit_txid, %claim_txid, %own_index);

        self.duty_status_sender
            .send((
                deposit_txid,
                BridgeDutyStatus::Withdrawal(WithdrawalStatus::Claim),
            ))
            .await
            .expect("should be able to send duty status");

        superblock_period_start_ts
    }

    #[cfg(not(feature = "mock"))]
    async fn pay_user(
        &self,
        user_pk: XOnlyPublicKey,
        network: bitcoin::Network,
        own_index: OperatorIdx,
    ) -> anyhow::Result<Txid> {
        if self.am_i_faulty() {
            let buffer: [u8; 32] = OsRng.gen();
            let fake_txid = Txid::from_byte_array(buffer);

            warn!(action = "faking bridge out", %fake_txid, %own_index);
            return Ok(fake_txid);
        }

        let net_payment = BRIDGE_DENOMINATION - OPERATOR_FEE;

        // don't use kickoff utxo for payment
        let reserved_utxos = self.db.selected_outpoints().await;

        let (change_address, outpoint, total_amount, prevout) = self
            .agent
            .select_utxo(net_payment, reserved_utxos)
            .await
            .expect("at least one funding utxo must be present in wallet");

        let change_amount = total_amount - net_payment - MIN_RELAY_FEE;
        debug!(%change_address, %change_amount, %outpoint, %total_amount, %net_payment, ?prevout, "found funding utxo for bridge out");

        let bridge_out = BridgeOut::new(
            network,
            own_index,
            vec![outpoint],
            net_payment,
            change_address,
            change_amount,
            user_pk,
        );

        let signed_tx_result = self
            .agent
            .btc_client
            .sign_raw_transaction_with_wallet(&bridge_out.tx())
            .await
            .expect("must be able to sign bridge out transaction");

        assert!(
            signed_tx_result.complete,
            "bridge out tx must be completely signed"
        );

        let signed_tx: Transaction = consensus::encode::deserialize_hex(&signed_tx_result.hex)
            .expect("should be able to deserialize signed tx");

        match self.agent.btc_client.send_raw_transaction(&signed_tx).await {
            Ok(txid) => {
                info!(event = "paid the user successfully", %txid, %own_index);
                Ok(txid)
            }
            Err(e) => {
                error!(?e, "could not broadcast bridge out tx");

                bail!(e.to_string());
            }
        }
    }

    // #[cfg(not(feature = "mock"))]
    async fn generate_g16_proof(
        &self,
        deposit_txid: Txid,
        bridge_out_txid: Txid,
        superblock_period_start_ts: u32,
    ) {
        info!(action = "getting latest checkpoint at the time of withdrawal duty reception");
        let latest_checkpoint_at_payout = self
            .db
            .get_checkpoint_index(deposit_txid)
            .await
            .expect("checkpoint index must exist");

        info!(action = "getting the checkpoint info for the index", %latest_checkpoint_at_payout);
        let checkpoint_info = self
            .agent
            .strata_client
            .get_checkpoint_info(latest_checkpoint_at_payout)
            .await
            .expect("should be able to get checkpoint info")
            .expect("checkpoit info must exist");

        let l1_range = checkpoint_info.l1_range;
        let l2_range = checkpoint_info.l2_range;
        let l1_block_id = checkpoint_info.l1_blockid;
        let l2_block_id = checkpoint_info.l2_blockid;

        info!(event = "got checkpoint info", %latest_checkpoint_at_payout, ?l1_range, ?l2_range, %l1_block_id, %l2_block_id);

        let l2_height_to_query = l2_range.1 + 1;
        info!(action = "getting chain state", %l2_height_to_query);
        let cl_block_witness = self
            .agent
            .strata_client
            .get_cl_block_witness_raw(l2_height_to_query)
            .await
            .expect("should be able to query for CL block witness")
            .expect("cl block witness must exist");

<<<<<<< HEAD
        let chain_state = borsh::from_slice::<(ChainState, L2Block)>(&cl_block_witness)
            .expect("should be able to deserialize CL block witness")
            .0;

        let l1_start_height = checkpoint_info.l1_range.1 + 1;
        let superblock_period_end_time = superblock_period_start_ts + SUPERBLOCK_MEASUREMENT_PERIOD;

        let btc_params = get_btc_params();

        // FIXME: bring `get_verification_state` impl into the loop above
        let initial_header_state = get_verification_state(
            self.agent.btc_client.clone(),
            l1_start_height,
            STRATA_BTC_GENEISIS_HEIGHT,
            &btc_params,
        )
        .await
        .expect("should be able to initial header state");

        let mut height = l1_start_height as u32;
        let mut headers: Vec<Header> = vec![];
        let mut bridge_out = None;
        let mut bridge_out_height = 0;
        let mut checkpoint = None;
=======
        let _strata_bridge_state = borsh::from_slice::<(ChainState, L2Block)>(&cl_block_witness)
            .expect("should be able to deserialize CL block witness")
            .0;

        let l1_start_height = 1 + checkpoint_info.l1_range.1 as u32;
        let mut superblock_period_blocks_count = 0;

        let mut height = l1_start_height;
        let mut headers: Vec<Header> = vec![];

        let mut checkpoint = None;
        let mut bridge_out = None;
>>>>>>> 642748c8

        loop {
            let block = self
                .agent
                .btc_client
                .get_block_at(height)
                .await
                .expect("should be able to get block at height");

<<<<<<< HEAD
=======
            if checkpoint.is_none() {
                // check and get checkpoint idx with proof
                if let Some(tx) = block.txdata.iter().find(|&tx| {
                    self.checkpoint_l1_range_end(tx)
                        .is_some_and(|h| h == l1_start_height)
                }) {
                    checkpoint = Some((
                        block.bip34_block_height().unwrap() as u32,
                        tx.with_inclusion_proof(&block),
                    ));
                }
            }

>>>>>>> 642748c8
            if bridge_out.is_none() {
                // check and get bridge out txid with proof
                if let Some(tx) = block
                    .txdata
                    .iter()
                    .find(|tx| tx.compute_txid() == bridge_out_txid)
                {
<<<<<<< HEAD
                    bridge_out_height = block.bip34_block_height().unwrap() as u32;
                    bridge_out = Some((bridge_out_height, tx.with_inclusion_proof(&block)));
                }
            }

            if checkpoint.is_none() {
                // check and get checkpoint idx with proof
                let height = block.bip34_block_height().unwrap() as u32;
                if initial_header_state.last_verified_block_num < height
                    && height < bridge_out_height
                {
                    if let Some(tx) = block.txdata.iter().find(|&tx| {
                        checkpoint_last_verified_l1_height(tx).is_some_and(|height| {
                            height == initial_header_state.last_verified_block_num
                        })
                    }) {
                        checkpoint = Some((height, tx.with_inclusion_proof(&block)));
                    }
=======
                    bridge_out = Some((
                        block.bip34_block_height().unwrap() as u32,
                        tx.with_inclusion_proof(&block),
                    ));
>>>>>>> 642748c8
                }
            }

            let header = block.header;
<<<<<<< HEAD
            if header.time > superblock_period_end_time {
                break;
            }

            headers.push(header);

            height += 1;
        }

        let input = proof_interop::BridgeProofInput {
            headers,
            deposit_txid: deposit_txid.to_byte_array(),
            checkpoint: checkpoint.unwrap(),
            bridge_out: bridge_out.unwrap(),
            superblock_period_start_ts,
        };

        let btc_params = get_btc_params();

        // FIXME: bring `get_verification_state` impl into the loop above
        let initial_header_state = get_verification_state(
            self.agent.btc_client.clone(),
            l1_start_height,
            STRATA_BTC_GENEISIS_HEIGHT,
            &btc_params,
        )
        .await
        .expect("should be able to initial header state");

        let strata_bridge_state = StrataBridgeState {
            deposits_table: chain_state.deposits_table().clone(),
            hashed_chain_state: chain_state.hashed_chain_state(),
            initial_header_state,
        };
=======
            headers.push(header);
            height += 1;

            if header.time > superblock_period_start_ts {
                superblock_period_blocks_count += 1;
            }
            if superblock_period_blocks_count >= SUPERBLOCK_MEASUREMENT_PERIOD {
                break;
            }
        }

        let input = BridgeProofInput {
            headers,
            deposit_txid,
            checkpoint: checkpoint.unwrap(),
            bridge_out: bridge_out.unwrap(),
            initial_header_state,
            superblock_period_start_ts,
        };
        //
        // let bridge_proof_public_params = process_bridge_proof(input, strata_bridge_state);
    }

    fn checkpoint_l1_range_end(&self, tx: &Transaction) -> Option<u32> {
        if let Some(script) = tx.input[0].witness.tapscript() {
            if let Ok(inscription) = parse_inscription_data(&script.into(), "alpenstrata") {
                if let Ok(signed_batch_checkpoint) =
                    borsh::from_slice::<SignedBatchCheckpoint>(inscription.batch_data())
                {
                    let batch_checkpoint: BatchCheckpoint = signed_batch_checkpoint.into();
                    return Some(batch_checkpoint.batch_info().l1_range.1 as u32);
                }
            }
        }
        None
    }
}
>>>>>>> 642748c8

        let input = bincode::serialize(&input).expect("should serialize bridge proof input");
        let bridge_proof_public_params = process_bridge_proof_wrapper(&input, strata_bridge_state)
            .expect("shoud be able to get initial header state");
    }
}<|MERGE_RESOLUTION|>--- conflicted
+++ resolved
@@ -20,24 +20,17 @@
 #[cfg(not(feature = "mock"))]
 use secp256k1::XOnlyPublicKey;
 #[cfg(not(feature = "mock"))]
-use strata_bridge_btcio::traits::Reader;
 use strata_bridge_btcio::traits::{Broadcaster, Reader, Signer};
 use strata_bridge_db::{
     operator::{KickoffInfo, OperatorDb},
     public::PublicDb,
 };
-#[cfg(feature = "mock")]
-use strata_bridge_primitives::scripts::wots::mock;
 use strata_bridge_primitives::{
     bitcoin::BitcoinAddress,
     build_context::{BuildContext, TxBuildContext, TxKind},
     deposit::DepositInfo,
     duties::{BridgeDuty, BridgeDutyStatus, DepositStatus, WithdrawalStatus},
-<<<<<<< HEAD
     params::{prelude::*, strata::STRATA_BTC_GENEISIS_HEIGHT},
-=======
-    params::prelude::*,
->>>>>>> 642748c8
     scripts::{
         taproot::{create_message_hash, finalize_input, TaprootWitness},
         wots::{generate_wots_public_keys, generate_wots_signatures, Assertions},
@@ -50,21 +43,10 @@
     peg_out_graph::{PegOutGraph, PegOutGraphConnectors, PegOutGraphInput},
     transactions::prelude::*,
 };
-<<<<<<< HEAD
 use strata_proofimpl_bitvm_bridge::{process_bridge_proof_wrapper, StrataBridgeState};
+use strata_proofimpl_prover::prover::prove;
 use strata_rpc::StrataApiClient;
-use strata_state::{
-    block::L2Block,
-    chain_state::ChainState,
-    l1::{get_btc_params, BtcParams},
-=======
-use strata_rpc::StrataApiClient;
-use strata_state::{
-    batch::{BatchCheckpoint, SignedBatchCheckpoint},
-    block::L2Block,
-    chain_state::ChainState,
->>>>>>> 642748c8
-};
+use strata_state::{block::L2Block, chain_state::ChainState, l1::get_btc_params};
 use tokio::sync::{
     broadcast::{self, error::RecvError},
     mpsc,
@@ -73,14 +55,9 @@
 
 use crate::{
     base::Agent,
-<<<<<<< HEAD
     proof_interop::{
-        self, checkpoint_last_verified_l1_height, get_verification_state, BridgeProofInput,
-        WithInclusionProof,
+        self, checkpoint_last_verified_l1_height, get_verification_state, WithInclusionProof,
     },
-=======
-    proof_interop::{BridgeProofInput, WithInclusionProof},
->>>>>>> 642748c8
     signal::{
         AggNonces, CovenantNonceRequest, CovenantNonceRequestFulfilled, CovenantNonceSignal,
         CovenantSigRequest, CovenantSigRequestFulfilled, CovenantSignatureSignal, DepositSignal,
@@ -1505,12 +1482,19 @@
         // 4. compute superblock and proof (skip)
         info!(event = "challenge received, computing proof");
         #[cfg(not(feature = "mock"))]
-        self.generate_g16_proof(deposit_txid, bridge_out_txid, superblock_period_start_ts)
+        let mut assertions: Assertions = self
+            .generate_g16_proof(deposit_txid, bridge_out_txid, superblock_period_start_ts)
             .await;
 
+        if self.am_i_faulty() {
+            warn!(action = "making a faulty assertion");
+            assertions.groth16.0[0] = [0u8; 32];
+        }
+
+        let assert_data_signatures = generate_wots_signatures(&self.msk, deposit_txid, assertions);
+
         info!(action = "creating assertion signatures", %own_index);
 
-<<<<<<< HEAD
         // // #[cfg(feature = "mock")]
         // let assert_data_signatures = {
         //     let mut assertions = mock_assertions();
@@ -1520,17 +1504,6 @@
         //     }
         //     generate_wots_signatures(&self.msk, deposit_txid, assertions)
         // };
-=======
-        // #[cfg(feature = "mock")]
-        let assert_data_signatures = {
-            let mut assertions = mock_assertions();
-            if self.am_i_faulty() {
-                warn!(action = "making a faulty assertion");
-                assertions.groth16.0[0] = [0u8; 32];
-            }
-            generate_wots_signatures(&self.msk, deposit_txid, assertions)
-        };
->>>>>>> 642748c8
 
         // 5. publish assert chain
         let AssertChain {
@@ -1688,9 +1661,6 @@
         claim_tx: ClaimTx,
         bridge_out_txid: Txid,
     ) -> u32 {
-        #[cfg(feature = "mock")]
-        let superblock_period_start_ts = mock::PUBLIC_INPUTS.3;
-
         #[cfg(not(feature = "mock"))]
         let superblock_period_start_ts = self
             .agent
@@ -1838,7 +1808,7 @@
         deposit_txid: Txid,
         bridge_out_txid: Txid,
         superblock_period_start_ts: u32,
-    ) {
+    ) -> Assertions {
         info!(action = "getting latest checkpoint at the time of withdrawal duty reception");
         let latest_checkpoint_at_payout = self
             .db
@@ -1872,20 +1842,19 @@
             .expect("should be able to query for CL block witness")
             .expect("cl block witness must exist");
 
-<<<<<<< HEAD
         let chain_state = borsh::from_slice::<(ChainState, L2Block)>(&cl_block_witness)
             .expect("should be able to deserialize CL block witness")
             .0;
 
-        let l1_start_height = checkpoint_info.l1_range.1 + 1;
-        let superblock_period_end_time = superblock_period_start_ts + SUPERBLOCK_MEASUREMENT_PERIOD;
+        let l1_start_height = (1 + checkpoint_info.l1_range.1) as u32;
+        let mut superblock_period_blocks_count = 0;
 
         let btc_params = get_btc_params();
 
         // FIXME: bring `get_verification_state` impl into the loop above
         let initial_header_state = get_verification_state(
             self.agent.btc_client.clone(),
-            l1_start_height,
+            l1_start_height as u64,
             STRATA_BTC_GENEISIS_HEIGHT,
             &btc_params,
         )
@@ -1895,22 +1864,7 @@
         let mut height = l1_start_height as u32;
         let mut headers: Vec<Header> = vec![];
         let mut bridge_out = None;
-        let mut bridge_out_height = 0;
         let mut checkpoint = None;
-=======
-        let _strata_bridge_state = borsh::from_slice::<(ChainState, L2Block)>(&cl_block_witness)
-            .expect("should be able to deserialize CL block witness")
-            .0;
-
-        let l1_start_height = 1 + checkpoint_info.l1_range.1 as u32;
-        let mut superblock_period_blocks_count = 0;
-
-        let mut height = l1_start_height;
-        let mut headers: Vec<Header> = vec![];
-
-        let mut checkpoint = None;
-        let mut bridge_out = None;
->>>>>>> 642748c8
 
         loop {
             let block = self
@@ -1920,13 +1874,10 @@
                 .await
                 .expect("should be able to get block at height");
 
-<<<<<<< HEAD
-=======
             if checkpoint.is_none() {
                 // check and get checkpoint idx with proof
                 if let Some(tx) = block.txdata.iter().find(|&tx| {
-                    self.checkpoint_l1_range_end(tx)
-                        .is_some_and(|h| h == l1_start_height)
+                    checkpoint_last_verified_l1_height(tx).is_some_and(|h| h == l1_start_height)
                 }) {
                     checkpoint = Some((
                         block.bip34_block_height().unwrap() as u32,
@@ -1935,7 +1886,6 @@
                 }
             }
 
->>>>>>> 642748c8
             if bridge_out.is_none() {
                 // check and get bridge out txid with proof
                 if let Some(tx) = block
@@ -1943,71 +1893,14 @@
                     .iter()
                     .find(|tx| tx.compute_txid() == bridge_out_txid)
                 {
-<<<<<<< HEAD
-                    bridge_out_height = block.bip34_block_height().unwrap() as u32;
-                    bridge_out = Some((bridge_out_height, tx.with_inclusion_proof(&block)));
-                }
-            }
-
-            if checkpoint.is_none() {
-                // check and get checkpoint idx with proof
-                let height = block.bip34_block_height().unwrap() as u32;
-                if initial_header_state.last_verified_block_num < height
-                    && height < bridge_out_height
-                {
-                    if let Some(tx) = block.txdata.iter().find(|&tx| {
-                        checkpoint_last_verified_l1_height(tx).is_some_and(|height| {
-                            height == initial_header_state.last_verified_block_num
-                        })
-                    }) {
-                        checkpoint = Some((height, tx.with_inclusion_proof(&block)));
-                    }
-=======
                     bridge_out = Some((
                         block.bip34_block_height().unwrap() as u32,
                         tx.with_inclusion_proof(&block),
                     ));
->>>>>>> 642748c8
                 }
             }
 
             let header = block.header;
-<<<<<<< HEAD
-            if header.time > superblock_period_end_time {
-                break;
-            }
-
-            headers.push(header);
-
-            height += 1;
-        }
-
-        let input = proof_interop::BridgeProofInput {
-            headers,
-            deposit_txid: deposit_txid.to_byte_array(),
-            checkpoint: checkpoint.unwrap(),
-            bridge_out: bridge_out.unwrap(),
-            superblock_period_start_ts,
-        };
-
-        let btc_params = get_btc_params();
-
-        // FIXME: bring `get_verification_state` impl into the loop above
-        let initial_header_state = get_verification_state(
-            self.agent.btc_client.clone(),
-            l1_start_height,
-            STRATA_BTC_GENEISIS_HEIGHT,
-            &btc_params,
-        )
-        .await
-        .expect("should be able to initial header state");
-
-        let strata_bridge_state = StrataBridgeState {
-            deposits_table: chain_state.deposits_table().clone(),
-            hashed_chain_state: chain_state.hashed_chain_state(),
-            initial_header_state,
-        };
-=======
             headers.push(header);
             height += 1;
 
@@ -2019,36 +1912,29 @@
             }
         }
 
-        let input = BridgeProofInput {
+        let input = proof_interop::BridgeProofInput {
             headers,
             deposit_txid,
             checkpoint: checkpoint.unwrap(),
             bridge_out: bridge_out.unwrap(),
-            initial_header_state,
             superblock_period_start_ts,
         };
-        //
-        // let bridge_proof_public_params = process_bridge_proof(input, strata_bridge_state);
-    }
-
-    fn checkpoint_l1_range_end(&self, tx: &Transaction) -> Option<u32> {
-        if let Some(script) = tx.input[0].witness.tapscript() {
-            if let Ok(inscription) = parse_inscription_data(&script.into(), "alpenstrata") {
-                if let Ok(signed_batch_checkpoint) =
-                    borsh::from_slice::<SignedBatchCheckpoint>(inscription.batch_data())
-                {
-                    let batch_checkpoint: BatchCheckpoint = signed_batch_checkpoint.into();
-                    return Some(batch_checkpoint.batch_info().l1_range.1 as u32);
-                }
-            }
-        }
-        None
-    }
-}
->>>>>>> 642748c8
-
-        let input = bincode::serialize(&input).expect("should serialize bridge proof input");
-        let bridge_proof_public_params = process_bridge_proof_wrapper(&input, strata_bridge_state)
-            .expect("shoud be able to get initial header state");
+
+        let strata_bridge_state = StrataBridgeState {
+            deposits_table: chain_state.deposits_table().clone(),
+            hashed_chain_state: chain_state.hashed_chain_state(),
+            initial_header_state,
+        };
+
+        let input = bincode::serialize(&input).expect("should serialize BridgeProofInput");
+
+        let bridge_proof_public_params = process_bridge_proof_wrapper(&input, strata_bridge_state);
+        dbg!(&bridge_proof_public_params);
+
+        if let Ok(_params) = bridge_proof_public_params {
+            // let proof = prove(&input, strata_bridge_state);
+        }
+
+        todo!()
     }
 }