--- conflicted
+++ resolved
@@ -8,27 +8,17 @@
 hex.workspace = true
 borsh.workspace = true
 serde = { workspace = true, features = ["derive"] }
-sp1-verifier = { git = "https://github.com/succinctlabs/sp1", rev = "2c7868364cb832531e8cafd258aa06fbab079459" } # Note: On new SP1 version, this will be available via SDK 
+sp1-verifier = { git = "https://github.com/succinctlabs/sp1", rev = "2c7868364cb832531e8cafd258aa06fbab079459" } # Note: On new SP1 version, this will be available via SDK
 strata-primitives.workspace = true
 strata-proofimpl-btc-blockspace = { git = "https://github.com/alpenlabs/strata.git", branch = "bitvm2" }
 strata-state.workspace = true
 strata-tx-parser = { git = "https://github.com/alpenlabs/strata.git", branch = "bitvm2" }
 strata-zkvm.workspace = true
-<<<<<<< HEAD
-substrate-bn = { git = "https://github.com/sp1-patches/bn", branch = "patch-v0.7.0" }
-=======
-strata-tx-parser = { git = "https://github.com/alpenlabs/strata.git", branch = "bitvm2" }
-strata-proofimpl-btc-blockspace = { git = "https://github.com/alpenlabs/strata.git", branch = "bitvm2" }
->>>>>>> 960b981f
 
 [dev-dependencies]
 bincode.workspace = true
 tokio.workspace = true
 tower = { version = "0.4.13", features = ["util"] }
 strata-btcio = { git = "https://github.com/alpenlabs/strata.git", branch = "bitvm2" }
-<<<<<<< HEAD
 prover-test-utils.workspace = true
-=======
-prover-test-utils.workspace = true
-hex.workspace = true
->>>>>>> 960b981f
+hex.workspace = true