--- conflicted
+++ resolved
@@ -67,14 +67,11 @@
 
 #[cfg(test)]
 mod test {
-<<<<<<< HEAD
-=======
     use std::{
         fs::File,
         io::{Chain, Write},
     };
 
->>>>>>> 960b981f
     use prover_test_utils::{get_bitcoin_client, get_chain_state, get_header_verification_data};
     use strata_btcio::rpc::traits::Reader;
     use strata_primitives::buf::Buf32;
