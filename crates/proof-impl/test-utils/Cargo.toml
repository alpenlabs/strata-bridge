--- conflicted
+++ resolved
@@ -8,25 +8,13 @@
 borsh.workspace = true
 serde = { workspace = true, features = ["derive"] }
 snark-bn254-verifier = { git = "https://github.com/succinctlabs/snark-bn254-verifier.git", rev = "96bce2079584b68597f3241551e4b97300fd92c6" } # Note: This is unstable
-<<<<<<< HEAD
-sp1-core-machine = "2.0.0"
-strata-btcio = { git = "https://github.com/alpenlabs/strata.git", branch = "bitvm2" }
-=======
 sp1-core-machine = "3.0.0"
->>>>>>> 960b981f
 strata-primitives.workspace = true
 strata-proofimpl-btc-blockspace = { git = "https://github.com/alpenlabs/strata.git", branch = "bitvm2" }
 strata-state.workspace = true
 strata-tx-parser = { git = "https://github.com/alpenlabs/strata.git", branch = "bitvm2" }
 strata-zkvm.workspace = true
 substrate-bn = { git = "https://github.com/sp1-patches/bn", branch = "patch-v0.7.0" }
-<<<<<<< HEAD
 tokio.workspace = true
 tower = { version = "0.4.13", features = ["util"] }
-=======
-strata-tx-parser = { git = "https://github.com/alpenlabs/strata.git", branch = "bitvm2" }
-strata-proofimpl-btc-blockspace = { git = "https://github.com/alpenlabs/strata.git", branch = "bitvm2" }
-tokio.workspace = true
-tower = { version = "0.4.13", features = ["util"] }
-strata-btcio = { git = "https://github.com/alpenlabs/strata.git", branch = "bitvm2" }
->>>>>>> 960b981f
+strata-btcio = { git = "https://github.com/alpenlabs/strata.git", branch = "bitvm2" }