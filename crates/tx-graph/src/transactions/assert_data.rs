--- conflicted
+++ resolved
@@ -1,8 +1,11 @@
 use bitcoin::{OutPoint, Psbt, Transaction, Txid};
 use serde::{Deserialize, Serialize};
 use strata_bridge_primitives::{
-    params::connectors::{
-        NUM_PKS_A160_PER_CONNECTOR, NUM_PKS_A160_RESIDUAL, NUM_PKS_A256_PER_CONNECTOR,
+    params::{
+        connectors::{
+            NUM_PKS_A160_PER_CONNECTOR, NUM_PKS_A160_RESIDUAL, NUM_PKS_A256_PER_CONNECTOR,
+        },
+        prelude::NUM_PKS_A256_RESIDUAL,
     },
     scripts::prelude::*,
 };
@@ -12,20 +15,7 @@
     NUM_ASSERT_DATA_TX2, NUM_ASSERT_DATA_TX2_A160_PK11, NUM_ASSERT_DATA_TX2_A160_PK2,
     NUM_ASSERT_DATA_TX2_A256_PK6, TOTAL_VALUES,
 };
-<<<<<<< HEAD
 use crate::connectors::prelude::*;
-=======
-use crate::{
-    connectors::{
-        constants::{
-            NUM_PKS_A160_PER_CONNECTOR, NUM_PKS_A160_RESIDUAL, NUM_PKS_A256_PER_CONNECTOR,
-            NUM_PKS_A256_RESIDUAL,
-        },
-        prelude::*,
-    },
-    scripts::general::*,
-};
->>>>>>> bf6987d8
 
 #[derive(Debug, Clone, Serialize, Deserialize)]
 pub struct AssertDataTxInput {
