use bitcoin::{Amount, Network, Txid};
use secp256k1::XOnlyPublicKey;
use serde::{Deserialize, Serialize};
use strata_bridge_db::connector_db::ConnectorDb;
use strata_bridge_primitives::{
    build_context::BuildContext,
    params::connectors::{
        NUM_PKS_A160, NUM_PKS_A160_PER_CONNECTOR, NUM_PKS_A256, NUM_PKS_A256_PER_CONNECTOR,
    },
    types::OperatorIdx,
};

use crate::{connectors::prelude::*, transactions::prelude::*};

#[derive(Debug, Clone, Serialize, Deserialize)]
pub struct PegOutGraphInput {
    pub network: Network,

    pub deposit_amount: Amount,

    pub operator_pubkey: XOnlyPublicKey,

    pub kickoff_data: KickoffTxData,
}

#[derive(Debug, Clone)]
pub struct PegOutGraph {
    pub kickoff_tx: KickOffTx,

    pub claim_tx: ClaimTx,

    pub assert_chain: AssertChain,

    pub payout_tx: PayoutTx,

    pub disprove_tx: DisproveTx,
}

impl PegOutGraph {
    pub async fn generate<Db: ConnectorDb>(
        input: PegOutGraphInput,
        deposit_txid: Txid,
        connectors: PegOutGraphConnectors<Db>,
    ) -> Self {
        let kickoff_tx = KickOffTx::new(
            input.kickoff_data,
            connectors.kickoff.clone(),
            input.network,
        )
        .await;
        let kickoff_txid = kickoff_tx.compute_txid();

        let claim_data = ClaimData {
            kickoff_txid,
            deposit_txid,
        };

        let claim_tx = ClaimTx::new(
            claim_data,
            connectors.kickoff,
            connectors.claim_out_0,
            connectors.claim_out_1,
        )
        .await;
        let claim_txid = claim_tx.compute_txid();

        let assert_chain_data = AssertChainData {
            pre_assert_data: PreAssertData {
                claim_txid,
                input_stake: claim_tx.remaining_stake(),
            },
            deposit_txid,
        };

        let assert_chain = AssertChain::new(
            assert_chain_data,
            connectors.claim_out_0,
            connectors.stake,
            connectors.post_assert_out_0.clone(),
            connectors.post_assert_out_1.clone(),
            connectors.assert_data160_factory,
            connectors.assert_data256_factory,
        )
        .await;

        let post_assert_txid = assert_chain.post_assert.compute_txid();
        let post_assert_out_stake = assert_chain.post_assert.remaining_stake();

        let payout_data = PayoutData {
            post_assert_txid,
            deposit_txid,
            input_stake: post_assert_out_stake,
            deposit_amount: input.deposit_amount,
            operator_key: input.operator_pubkey,
            network: input.network,
        };

        let payout_tx = PayoutTx::new(
            payout_data,
            connectors.post_assert_out_0.clone(),
            connectors.stake,
        );

        let disprove_data = DisproveData {
            post_assert_txid,
            deposit_txid,
            input_stake: post_assert_out_stake,
            network: input.network,
        };

        let disprove_tx = DisproveTx::new(
            disprove_data,
            connectors.post_assert_out_0,
            connectors.post_assert_out_1,
        )
        .await;

        Self {
            kickoff_tx,
            claim_tx,
            assert_chain,
            payout_tx,
            disprove_tx,
        }
    }
}

#[derive(Debug)]
pub struct PegOutGraphConnectors<Db: ConnectorDb + Clone> {
    pub kickoff: ConnectorK<Db>,

    pub claim_out_0: ConnectorC0,

    pub claim_out_1: ConnectorC1,

    pub stake: ConnectorS,

    pub post_assert_out_0: ConnectorA30<Db>,

    pub post_assert_out_1: ConnectorA31<Db>,

    pub assert_data160_factory: ConnectorA160Factory<NUM_PKS_A160_PER_CONNECTOR, NUM_PKS_A160>,

    pub assert_data256_factory: ConnectorA256Factory<NUM_PKS_A256_PER_CONNECTOR, NUM_PKS_A256>,
}

impl<Db: ConnectorDb> PegOutGraphConnectors<Db> {
    pub async fn new(
        db: Db,
        build_context: &impl BuildContext,
        deposit_txid: Txid,
        operator_idx: OperatorIdx,
    ) -> Self {
        let n_of_n_agg_pubkey = build_context.aggregated_pubkey();
        let network = build_context.network();

        let kickoff = ConnectorK::new(n_of_n_agg_pubkey, network, operator_idx, db.clone());

        let claim_out_0 = ConnectorC0::new(n_of_n_agg_pubkey, network);

        let claim_out_1 = ConnectorC1::new(n_of_n_agg_pubkey, network);

        let stake = ConnectorS::new(n_of_n_agg_pubkey, network);

        let post_assert_out_0 = ConnectorA30::new(n_of_n_agg_pubkey, network, db.clone());
        let post_assert_out_1 = ConnectorA31::new(network, db.clone());

        let ([_, _, superblock_hash_public_key], public_keys_256, public_keys_160) =
<<<<<<< HEAD
            db.get_wots_public_keys(0, deposit_txid).await;
=======
            db.get_wots_public_keys(operator_idx, deposit_txid).await;
>>>>>>> d9c4f059
        let assert_data160_factory: ConnectorA160Factory<NUM_PKS_A160_PER_CONNECTOR, NUM_PKS_A160> =
            ConnectorA160Factory {
                network,
                public_keys: public_keys_160,
            };

        let public_keys_256 = std::array::from_fn(|i| {
            if i == 0 {
                superblock_hash_public_key
            } else {
                public_keys_256[i - 1]
            }
        });

        let assert_data256_factory: ConnectorA256Factory<NUM_PKS_A256_PER_CONNECTOR, NUM_PKS_A256> =
            ConnectorA256Factory {
                network,
                public_keys: public_keys_256,
            };

        Self {
            kickoff,
            claim_out_0,
            claim_out_1,
            stake,
            post_assert_out_0,
            post_assert_out_1,
            assert_data160_factory,
            assert_data256_factory,
        }
    }
}<|MERGE_RESOLUTION|>--- conflicted
+++ resolved
@@ -166,11 +166,7 @@
         let post_assert_out_1 = ConnectorA31::new(network, db.clone());
 
         let ([_, _, superblock_hash_public_key], public_keys_256, public_keys_160) =
-<<<<<<< HEAD
-            db.get_wots_public_keys(0, deposit_txid).await;
-=======
             db.get_wots_public_keys(operator_idx, deposit_txid).await;
->>>>>>> d9c4f059
         let assert_data160_factory: ConnectorA160Factory<NUM_PKS_A160_PER_CONNECTOR, NUM_PKS_A160> =
             ConnectorA160Factory {
                 network,
