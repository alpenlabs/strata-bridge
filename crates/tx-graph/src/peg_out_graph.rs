<<<<<<< HEAD
use std::sync::Arc;

use bitcoin::{Amount, Network, Txid};
=======
use bitcoin::{hashes::Hash, Amount, Network, Txid};
>>>>>>> bf6987d8
use secp256k1::XOnlyPublicKey;
use serde::{Deserialize, Serialize};
use strata_bridge_db::connector_db::ConnectorDb;
use strata_bridge_primitives::{
    build_context::BuildContext,
    params::connectors::{
        NUM_PKS_A160, NUM_PKS_A160_PER_CONNECTOR, NUM_PKS_A256, NUM_PKS_A256_PER_CONNECTOR,
    },
<<<<<<< HEAD
=======
    db::Database,
    mock_txid,
    transactions::prelude::*,
>>>>>>> bf6987d8
};

use crate::{connectors::prelude::*, transactions::prelude::*};

#[derive(Debug, Clone, Serialize, Deserialize)]
pub struct PegOutGraphInput {
    pub network: Network,

    pub deposit_amount: Amount,

    pub operator_pubkey: XOnlyPublicKey,

    pub kickoff_data: KickoffTxData,
}

#[derive(Debug, Clone)]
pub struct PegOutGraph {
    pub kickoff_tx: KickOffTx,

    pub claim_tx: ClaimTx,

    pub assert_chain: AssertChain,

    pub payout_tx: PayoutTx,

    pub disprove_tx: DisproveTx,
}

impl PegOutGraph {
    pub async fn generate<Db: ConnectorDb>(
        input: PegOutGraphInput,
        deposit_txid: Txid,
        connectors: PegOutGraphConnectors<Db>,
    ) -> Self {
        let kickoff_tx =
            KickOffTx::new(input.kickoff_data, connectors.kickoff, input.network).await;
        let kickoff_txid = kickoff_tx.compute_txid();

        let claim_data = ClaimData { kickoff_txid };

        let claim_tx = ClaimTx::new(claim_data, connectors.claim_out_0, connectors.claim_out_1);
        let claim_txid = claim_tx.compute_txid();

        let assert_chain_data = PreAssertData { claim_txid };

        let assert_chain = AssertChain::new(
            assert_chain_data,
            connectors.stake,
            connectors.post_assert_out_0,
            connectors.assert_data160_factory,
            connectors.assert_data256_factory,
        );

        let post_assert_txid = assert_chain.post_assert.compute_txid();
        let post_assert_out_stake = assert_chain.post_assert.remaining_stake();

        let payout_data = PayoutData {
            post_assert_txid,
            deposit_txid,
            input_stake: post_assert_out_stake,
            deposit_amount: input.deposit_amount,
            operator_key: input.operator_pubkey,
            network: input.network,
        };

        let payout_tx = PayoutTx::new(payout_data);

        let disprove_data = DisproveData {
            post_assert_txid,
            input_stake: post_assert_out_stake,
            network: input.network,
        };

        let disprove_tx = DisproveTx::new(disprove_data);

        Self {
            kickoff_tx,
            claim_tx,
            assert_chain,
            payout_tx,
            disprove_tx,
        }
    }
}

#[derive(Debug)]
pub struct PegOutGraphConnectors<Db: ConnectorDb> {
    pub kickoff: ConnectorK<Db>,

    pub claim_out_0: ConnectorC0,

    pub claim_out_1: ConnectorC1,

    pub stake: ConnectorS,

    pub post_assert_out_0: ConnectorA30<Db>,

    pub assert_data160_factory: ConnectorA160Factory<NUM_PKS_A160_PER_CONNECTOR, NUM_PKS_A160>,

    pub assert_data256_factory: ConnectorA256Factory<NUM_PKS_A256_PER_CONNECTOR, NUM_PKS_A256>,
}

impl<Db: ConnectorDb> PegOutGraphConnectors<Db> {
    pub async fn new(db: Arc<Db>, build_context: &impl BuildContext) -> Self {
        let n_of_n_agg_pubkey = build_context.aggregated_pubkey();
        let network = build_context.network();

        let kickoff = ConnectorK::new(n_of_n_agg_pubkey, network, db.clone());

        let claim_out_0 = ConnectorC0::new(n_of_n_agg_pubkey, network);

        let claim_out_1 = ConnectorC1::new(n_of_n_agg_pubkey, network);

        let stake = ConnectorS::new(n_of_n_agg_pubkey, network);

        let post_assert_out_0 = ConnectorA30::new(n_of_n_agg_pubkey, network, db.clone());

<<<<<<< HEAD
        let public_keys = db.get_proof_elements_160().await;
=======
        let ((_, _, superblock_hash_public_key), public_keys_256, public_keys_160) =
            db.get_wots_public_keys(0, mock_txid());
>>>>>>> bf6987d8
        let assert_data160_factory: ConnectorA160Factory<NUM_PKS_A160_PER_CONNECTOR, NUM_PKS_A160> =
            ConnectorA160Factory {
                network,
                public_keys: public_keys_160,
            };

<<<<<<< HEAD
        let public_keys = db.get_proof_elements_256().await;
=======
        let public_keys_256 = std::array::from_fn(|i| {
            if i == 0 {
                superblock_hash_public_key
            } else {
                public_keys_256[i - 1]
            }
        });

>>>>>>> bf6987d8
        let assert_data256_factory: ConnectorA256Factory<NUM_PKS_A256_PER_CONNECTOR, NUM_PKS_A256> =
            ConnectorA256Factory {
                network,
                public_keys: public_keys_256,
            };

        Self {
            kickoff,
            claim_out_0,
            claim_out_1,
            stake,
            post_assert_out_0,
            assert_data160_factory,
            assert_data256_factory,
        }
    }
}<|MERGE_RESOLUTION|>--- conflicted
+++ resolved
@@ -1,10 +1,6 @@
-<<<<<<< HEAD
 use std::sync::Arc;
 
 use bitcoin::{Amount, Network, Txid};
-=======
-use bitcoin::{hashes::Hash, Amount, Network, Txid};
->>>>>>> bf6987d8
 use secp256k1::XOnlyPublicKey;
 use serde::{Deserialize, Serialize};
 use strata_bridge_db::connector_db::ConnectorDb;
@@ -13,12 +9,6 @@
     params::connectors::{
         NUM_PKS_A160, NUM_PKS_A160_PER_CONNECTOR, NUM_PKS_A256, NUM_PKS_A256_PER_CONNECTOR,
     },
-<<<<<<< HEAD
-=======
-    db::Database,
-    mock_txid,
-    transactions::prelude::*,
->>>>>>> bf6987d8
 };
 
 use crate::{connectors::prelude::*, transactions::prelude::*};
@@ -122,7 +112,7 @@
 }
 
 impl<Db: ConnectorDb> PegOutGraphConnectors<Db> {
-    pub async fn new(db: Arc<Db>, build_context: &impl BuildContext) -> Self {
+    pub async fn new(db: Arc<Db>, build_context: &impl BuildContext, deposit_txid: Txid) -> Self {
         let n_of_n_agg_pubkey = build_context.aggregated_pubkey();
         let network = build_context.network();
 
@@ -136,21 +126,14 @@
 
         let post_assert_out_0 = ConnectorA30::new(n_of_n_agg_pubkey, network, db.clone());
 
-<<<<<<< HEAD
-        let public_keys = db.get_proof_elements_160().await;
-=======
         let ((_, _, superblock_hash_public_key), public_keys_256, public_keys_160) =
-            db.get_wots_public_keys(0, mock_txid());
->>>>>>> bf6987d8
+            db.get_wots_public_keys(0, deposit_txid).await;
         let assert_data160_factory: ConnectorA160Factory<NUM_PKS_A160_PER_CONNECTOR, NUM_PKS_A160> =
             ConnectorA160Factory {
                 network,
                 public_keys: public_keys_160,
             };
 
-<<<<<<< HEAD
-        let public_keys = db.get_proof_elements_256().await;
-=======
         let public_keys_256 = std::array::from_fn(|i| {
             if i == 0 {
                 superblock_hash_public_key
@@ -159,7 +142,6 @@
             }
         });
 
->>>>>>> bf6987d8
         let assert_data256_factory: ConnectorA256Factory<NUM_PKS_A256_PER_CONNECTOR, NUM_PKS_A256> =
             ConnectorA256Factory {
                 network,
