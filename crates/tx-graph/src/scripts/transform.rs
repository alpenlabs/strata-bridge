<<<<<<< HEAD
use bitvm::{
    bigint::{BigIntImpl, U254},
    pseudo::NMUL,
    treepp::*,
};

pub type H256 = BigIntImpl<256, 30>;
=======
use bitvm::{bigint::U254, bn254::chunk_superblock::H256, pseudo::NMUL, treepp::*};
>>>>>>> 05c2b2ea

fn split_digit(window: u32, index: u32) -> Script {
    script! {
        // {v}
        0                           // {v} {A}
        OP_SWAP
        for i in 0..index {
            OP_TUCK                 // {v} {A} {v}
            { 1 << (window - i - 1) }   // {v} {A} {v} {1000}
            OP_GREATERTHANOREQUAL   // {v} {A} {1/0}
            OP_TUCK                 // {v} {1/0} {A} {1/0}
            OP_ADD                  // {v} {1/0} {A+1/0}
            if i < index - 1 { { NMUL(2) } }
            OP_ROT OP_ROT
            OP_IF
                { 1 << (window - i - 1) }
                OP_SUB
            OP_ENDIF
        }
        OP_SWAP
    }
}

pub fn ts_from_nibbles() -> Script {
    script! {
        for _ in 1..8 { OP_TOALTSTACK }
        for _ in 1..8 {
            { NMUL(1 << 4) } OP_FROMALTSTACK OP_ADD
        }
    }
}

pub fn fq_from_nibbles() -> Script {
    const WINDOW: u32 = 4;
    const LIMB_SIZE: u32 = 29;
    const N_DIGITS: u32 = (U254::N_BITS + WINDOW - 1) / WINDOW;

    script! {
        for i in 1..64 { { i } OP_ROLL }
        for i in (1..=N_DIGITS).rev() {
            if (i * WINDOW) % LIMB_SIZE == 0 {
                OP_TOALTSTACK
            } else if (i * WINDOW) % LIMB_SIZE > 0 &&
                        (i * WINDOW) % LIMB_SIZE < WINDOW {
                OP_SWAP
                { split_digit(WINDOW, (i * WINDOW) % LIMB_SIZE) }
                OP_ROT
                { NMUL(1 << ((i * WINDOW) % LIMB_SIZE)) }
                OP_ADD
                OP_TOALTSTACK
            } else if i != N_DIGITS {
                { NMUL(1 << WINDOW) }
                OP_ADD
            }
        }
        for _ in 1..U254::N_LIMBS { OP_FROMALTSTACK }
        for i in 1..U254::N_LIMBS { { i } OP_ROLL }
    }
}

pub fn sb_hash_from_nibbles() -> Script {
    const WINDOW: u32 = 4;
    const LIMB_SIZE: u32 = 30;
    const N_DIGITS: u32 = (H256::N_BITS + WINDOW - 1) / WINDOW;

    script! {
        for i in 1..64 { { i } OP_ROLL }
        for i in (1..=N_DIGITS).rev() {
            if (i * WINDOW) % LIMB_SIZE == 0 {
                OP_TOALTSTACK
            } else if (i * WINDOW) % LIMB_SIZE > 0 &&
                        (i * WINDOW) % LIMB_SIZE < WINDOW {
                OP_SWAP
                { split_digit(WINDOW, (i * WINDOW) % LIMB_SIZE) }
                OP_ROT
                { NMUL(1 << ((i * WINDOW) % LIMB_SIZE)) }
                OP_ADD
                OP_TOALTSTACK
            } else if i != N_DIGITS {
                { NMUL(1 << WINDOW) }
                OP_ADD
            }
        }
        for _ in 1..H256::N_LIMBS { OP_FROMALTSTACK }
        for i in 1..H256::N_LIMBS { { i } OP_ROLL }
    }
}

pub fn sb_hash_from_bytes() -> Script {
    const WINDOW: u32 = 8;
    const LIMB_SIZE: u32 = 30;
    const N_DIGITS: u32 = (H256::N_BITS + WINDOW - 1) / WINDOW;

    script! {
        for i in 1..32 { { i } OP_ROLL }
        for i in (1..=N_DIGITS).rev() {
            if (i * WINDOW) % LIMB_SIZE == 0 {
                OP_TOALTSTACK
            } else if (i * WINDOW) % LIMB_SIZE > 0 &&
                        (i * WINDOW) % LIMB_SIZE < WINDOW {
                OP_SWAP
                { split_digit(WINDOW, (i * WINDOW) % LIMB_SIZE) }
                OP_ROT
                { NMUL(1 << ((i * WINDOW) % LIMB_SIZE)) }
                OP_ADD
                OP_TOALTSTACK
            } else if i != N_DIGITS {
                { NMUL(1 << WINDOW) }
                OP_ADD
            }
        }
        for _ in 1..H256::N_LIMBS { OP_FROMALTSTACK }
        for i in 1..H256::N_LIMBS { { i } OP_ROLL }
    }
}<|MERGE_RESOLUTION|>--- conflicted
+++ resolved
@@ -1,14 +1,4 @@
-<<<<<<< HEAD
-use bitvm::{
-    bigint::{BigIntImpl, U254},
-    pseudo::NMUL,
-    treepp::*,
-};
-
-pub type H256 = BigIntImpl<256, 30>;
-=======
 use bitvm::{bigint::U254, bn254::chunk_superblock::H256, pseudo::NMUL, treepp::*};
->>>>>>> 05c2b2ea
 
 fn split_digit(window: u32, index: u32) -> Script {
     script! {
