--- conflicted
+++ resolved
@@ -35,15 +35,10 @@
     }
 
     async fn create_locking_script(&self, deposit_txid: Txid) -> ScriptBuf {
-<<<<<<< HEAD
-        let ([superblock_period_start_ts_public_key, bridge_out_txid_public_key, _], _, _) =
-            self.db.get_wots_public_keys(0, deposit_txid).await;
-=======
         let ([superblock_period_start_ts_public_key, bridge_out_txid_public_key, _], _, _) = self
             .db
             .get_wots_public_keys(self.operator_idx, deposit_txid)
             .await;
->>>>>>> d9c4f059
 
         script! {
             // superblock_period_start_timestamp
