--- conflicted
+++ resolved
@@ -10,17 +10,11 @@
     signatures::wots::{wots160, wots256, wots32},
     treepp::*,
 };
-<<<<<<< HEAD
 use strata_bridge_db::connector_db::ConnectorDb;
 use strata_bridge_primitives::{
     params::prelude::{NUM_PKS_A160, NUM_PKS_A256},
     scripts::prelude::*,
-    wots::WotsPublicKeyData,
 };
-=======
-
-use crate::{db::Database, scripts::prelude::*, transactions::constants::SUPERBLOCK_PERIOD};
->>>>>>> bf6987d8
 
 use crate::transactions::constants::SUPERBLOCK_PERIOD;
 
@@ -32,6 +26,7 @@
     pub superblock_period_start_ts_public_key: wots32::PublicKey,
     pub proof_elements_public_key: ([wots256::PublicKey; 49], [wots160::PublicKey; 598]),
 
+    #[allow(dead_code)]
     db: DB,
 }
 
@@ -88,33 +83,11 @@
                 OP_TRUE
                 }
             }
-            ConnectorA31Leaf::InvalidateProof(tapleaf_index) => {
-<<<<<<< HEAD
-                let (invalidate_proof_script, public_keys) = self
-                    .db
-                    .get_verifier_script_and_public_keys(tapleaf_index)
-                    .await;
-
-                let wots_script_pub_keys = public_keys.iter().map(|&public_key| match public_key {
-                    WotsPublicKeyData::SuperblockHash(public_key) => {
-                        wots256::compact::checksig_verify(public_key)
-                    }
-                    WotsPublicKeyData::SuperblockPeriodStartTs(public_key) => {
-                        wots32::compact::checksig_verify(public_key)
-                    }
-                    WotsPublicKeyData::BridgeOutTxid(public_key) => {
-                        wots256::compact::checksig_verify(public_key)
-                    }
-                    WotsPublicKeyData::ProofElement160(public_key) => {
-                        wots160::compact::checksig_verify(public_key)
-                    }
-                    WotsPublicKeyData::ProofElement256(public_key) => {
-                        wots256::compact::checksig_verify(public_key)
-                    }
-                });
-=======
-                // let (invalidate_proof_script, public_keys) =
-                //     self.db.get_verifier_script_and_public_keys(tapleaf_index);
+            ConnectorA31Leaf::InvalidateProof(_tapleaf_index) => {
+                // let (invalidate_proof_script, public_keys) = self
+                //     .db
+                //     .get_verifier_script_and_public_keys(tapleaf_index)
+                //     .await;
 
                 // let wots_script_pub_keys = public_keys.iter().map(|&public_key| match public_key
                 // {     WotsPublicKeyData::SuperblockHash(public_key) => {
@@ -133,7 +106,6 @@
                 //         wots256::compact::checksig_verify(public_key)
                 //     }
                 // });
->>>>>>> bf6987d8
 
                 script! {
                     // for script in wots_script_pub_keys {
@@ -191,7 +163,7 @@
             ConnectorA31Leaf::DisproveChain => {
                 script! {}
             }
-            ConnectorA31Leaf::InvalidateProof(tapleaf_index) => {
+            ConnectorA31Leaf::InvalidateProof(_tapleaf_index) => {
                 // let _signatures = self.db.get_verifier_disprove_signatures(tapleaf_index);
 
                 script! {
