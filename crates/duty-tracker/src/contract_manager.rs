//! This module implements the top level ContractManager. This system is responsible for monitoring
//! and responding to chain events and operator p2p network messages according to the Strata Bridge
//! protocol rules.

use std::{
    collections::{BTreeMap, BTreeSet},
    fmt::Debug,
    sync::Arc,
    time::{Duration, Instant},
    vec,
};

use alpen_bridge_params::prelude::{ConnectorParams, PegOutGraphParams, StakeChainParams};
use bitcoin::{hashes::Hash, Address, Block, Network, OutPoint, ScriptBuf, Transaction, Txid};
use bitcoind_async_client::{client::Client as BitcoinClient, traits::Reader};
use btc_notify::client::{BlockStatus, BtcZmqClient};
use futures::StreamExt;
use musig2::AggNonce;
use operator_wallet::OperatorWallet;
use secret_service_client::SecretServiceClient;
use strata_bridge_db::persistent::sqlite::SqliteDb;
use strata_bridge_p2p_service::MessageHandler;
use strata_bridge_primitives::operator_table::OperatorTable;
use strata_bridge_stake_chain::transactions::stake::StakeTxKind;
use strata_bridge_tx_graph::{
    pog_musig_functor::PogMusigF,
    transactions::{
        deposit::DepositTx,
        prelude::{AssertDataTxInput, CovenantTx},
    },
};
use strata_p2p::{self, commands::Command, events::Event, swarm::handle::P2PHandle};
use strata_p2p_types::{P2POperatorPubKey, Scope, SessionId, StakeChainId, WotsPublicKeys};
use strata_p2p_wire::p2p::v1::{GetMessageRequest, GossipsubMsg, UnsignedGossipsubMsg};
use strata_primitives::params::RollupParams;
use strata_state::{bridge_state::DepositState, chain_state::Chainstate};
use tokio::{
    select,
    sync::{broadcast, RwLock},
    task::{self, JoinHandle},
    time,
};
use tracing::{debug, error, info, trace, warn};

use crate::{
    contract_persister::ContractPersister,
    contract_state_machine::{
<<<<<<< HEAD
        ContractCfg, ContractEvent, ContractState, DepositSetup, FulfillerDuty, MachineState,
        OperatorDuty, TransitionErr,
=======
        ContractCfg, ContractEvent, ContractSM, ContractState, DepositSetup, FulfillerDuty,
        OperatorDuty, SyntheticEvent, TransitionErr,
>>>>>>> cfd1ed9b
    },
    errors::{ContractManagerErr, StakeChainErr},
    executors::prelude::*,
    predicates::{deposit_request_info, parse_strata_checkpoint},
    stake_chain_persister::StakeChainPersister,
    stake_chain_state_machine::StakeChainSM,
    tx_driver::TxDriver,
};

/// System that handles all of the chain and p2p events and forwards them to their respective
/// [`ContractSM`]s.
#[derive(Debug)]
pub struct ContractManager {
    thread_handle: JoinHandle<()>,
}

impl ContractManager {
    /// Initializes the ContractManager with the appropriate external event feeds and data stores.
    #[expect(clippy::too_many_arguments)]
    #[expect(clippy::new_ret_no_self)]
    pub fn new(
        // Static Config Parameters
        network: Network,
        nag_interval: Duration,
        connector_params: ConnectorParams,
        pegout_graph_params: PegOutGraphParams,
        stake_chain_params: StakeChainParams,
        sidesystem_params: RollupParams,
        operator_table: OperatorTable,
        is_faulty: bool,
        min_withdrawal_fulfillment_window: u64,
        stake_funding_pool_size: usize,
        // Genesis information
        pre_stake_pubkey: ScriptBuf,
        // Subsystem Handles
        zmq_client: BtcZmqClient,
        rpc_client: BitcoinClient,
        tx_driver: TxDriver,
        mut p2p_handle: P2PHandle,
        contract_persister: ContractPersister,
        stake_chain_persister: StakeChainPersister,
        s2_client: SecretServiceClient,
        wallet: OperatorWallet,
        db: SqliteDb,
    ) -> JoinHandle<()> {
        task::spawn(async move {
            let crash = |e: ContractManagerErr| {
                error!(?e, "crashing");
                panic!("{e}");
            };

            info!("loading all active contracts");

            let active_contracts = match contract_persister
                .load_all(
                    network,
                    connector_params,
                    pegout_graph_params,
                    sidesystem_params.clone(),
                    stake_chain_params,
                )
                .await
            {
                Ok(contract_data) => contract_data
                    .into_iter()
                    .map(|(cfg, state)| {
                        (
                            cfg.deposit_tx.compute_txid(),
                            ContractSM::restore(cfg, state),
                        )
                    })
                    .collect::<BTreeMap<Txid, ContractSM>>(),
                Err(e) => crash(e.into()),
            };
            debug!(num_contracts=%active_contracts.len(), "loaded all active contracts");

            let funding_address =
                Address::from_script(wallet.stakechain_script_buf(), network.params())
                    .expect("funding locking script must be valid for supplied network");

            let stake_chains = match stake_chain_persister.load(&operator_table).await {
                Ok(stake_chains) => {
                    match StakeChainSM::restore(
                        network,
                        operator_table.clone(),
                        stake_chain_params,
                        stake_chains,
                    ) {
                        Ok(stake_chains) => stake_chains,
                        Err(e) => {
                            crash(ContractManagerErr::StakeChainErr(e));
                            return;
                        }
                    }
                }
                Err(e) => {
                    crash(e.into());
                    return;
                }
            };
            debug!("restored stake chain data");

            let current = match rpc_client.get_block_count().await {
                Ok(a) => a - (zmq_client.bury_depth() as u64),
                Err(e) => {
                    crash(e.into());
                    return;
                }
            };
            let mut block_sub = zmq_client.subscribe_blocks().await;

            // It's extremely unlikely that these will ever differ at all but it's possible for
            // them to differ by at most 1 in the scenario where we crash mid-batch when committing
            // contract state to disk.
            //
            // We take the minimum height that any state machine has observed since we want to
            // re-feed chain events that they might have missed.
            let mut cursor = active_contracts
                .values()
                .min_by(|sm1, sm2| sm1.state().block_height.cmp(&sm2.state().block_height))
                .map(|sm| sm.state().block_height)
                .unwrap_or(current);

            let cfg = Arc::new(ExecutionConfig {
                network,
                connector_params,
                pegout_graph_params,
                stake_chain_params,
                sidesystem_params,
                operator_table,
                pre_stake_pubkey: pre_stake_pubkey.clone(),
                funding_address: funding_address.clone(),
                is_faulty,
                min_withdrawal_fulfillment_window,
                stake_funding_pool_size,
            });

            // TODO: (@Rajil1213) at this point, it may or may not be necessary to make this
            // configurable. When this capacity is reached, messages will be dropped (although the
            // documentation on broadcast::channel says that the actual capacity may be higher).
            // This will only happen if this node as well as other event sources generate far too
            // many events.
            const OUROBOROS_CAP: usize = 100;
            let (ouroboros_sender, mut ouroboros_receiver) = broadcast::channel(OUROBOROS_CAP);
            let msg_handler = MessageHandler::new(p2p_handle.clone(), ouroboros_sender);

            let output_handles = Arc::new(OutputHandles {
                wallet: RwLock::new(wallet),
                msg_handler,
                bitcoind_rpc_client: rpc_client.clone(),
                s2_client,
                tx_driver,
                db,
            });

            let state_handles = StateHandles {
                contract_persister,
                stake_chain_persister,
            };

            let claim_txids = active_contracts
                .iter()
                .flat_map(|(deposit_txid, csm)| {
                    csm.claim_txids()
                        .into_iter()
                        .map(|claim_txid| (claim_txid, *deposit_txid))
                })
                .collect();

            let state = ExecutionState {
                active_contracts,
                claim_txids,
                stake_chains,
            };
            let mut ctx = ContractManagerCtx {
                cfg: cfg.clone(),
                state,
                state_handles,
            };

            info!(cursor = %cursor, current = %current, "performing bitcoin rpc sync");
            while cursor < current {
                let next = cursor + 1;
                let block = match rpc_client.get_block_at(next).await {
                    Ok(a) => a,
                    Err(e) => {
                        crash(e.into());
                        return;
                    }
                };
                let blockhash = block.block_hash();
                let res = ctx.process_block(block).await;
                match res {
                    Ok(duties) => {
                        info!(%next, "successfully rpc sync'ed block");
                        for duty in duties {
                            info!(%duty, "starting duty execution from lagging blocks");
                            let cfg = cfg.clone();
                            let output_handles = output_handles.clone();
                            if let Err(e) = execute_duty(cfg, output_handles, duty.clone()).await {
                                error!(%e, %duty, "failed to execute duty");
                            }
                        }
                    }
                    Err(e) => {
                        error!(%blockhash, %cursor, %e, "failed to process block");
                        panic!("{e:?}");
                    }
                }

                cursor = next;
            }

            let mut interval = time::interval(nag_interval);
            // skip any missed ticks to avoid flooding the network with duplicate nag messages
            interval.set_missed_tick_behavior(time::MissedTickBehavior::Skip);

            loop {
                let mut duties = vec![];
                select! {
                    biased; // follow the same order as specified below

<<<<<<< HEAD
                    // First we prioritize the ouroboros channel since processing our own message is
=======
                    // First we take care of synthetic events so that we ensure the internal state
                    // is as consistent as possible.
                    synthetic_event = synthetic_event_receiver.recv() => {
                        if let Some(SyntheticEvent::AggregatedSigs{ deposit_txid, agg_sigs }) = synthetic_event {
                            let contract = ctx.state.active_contracts.get_mut(&deposit_txid).expect("contract must exist in the state");

                            info!(%deposit_txid, "committing aggregate signatures");
                            match contract.process_contract_event(ContractEvent::AggregatedSigs { agg_sigs }) {
                                Ok(synthetic_event_duties) if !synthetic_event_duties.is_empty() => {
                                    debug!(%deposit_txid, num_duties=%synthetic_event_duties.len(), "received duties from synthetic event");
                                    duties.extend(synthetic_event_duties);
                                },
                                Ok(synthetic_event_duties) => { trace!(?synthetic_event_duties, "got no duties when processing contract event from synthetic event"); },
                                Err(e) => {
                                    error!(%deposit_txid, %e, "failed to process ouroboros event");
                                    // We only receive an event from this channel once (no retries).
                                    // Not having aggregate signatures is catastrophic because we
                                    // don't have a reliable fallback mechanism to get them in the
                                    // future. So it's better to break the event loop and panic if this ever happens.
                                    break;
                                },

                            }
                        }
                    },

                    // Next we prioritize the ouroboros channel since processing our own message is
>>>>>>> cfd1ed9b
                    // necessary for having consistent state.
                    ouroboros_msg = ouroboros_receiver.recv() => match ouroboros_msg {
                        Ok(msg) => {
                            match ctx.process_p2p_message(msg).await {
                                Ok(ouroboros_duties) if !ouroboros_duties.is_empty() => {
                                    info!(num_duties=ouroboros_duties.len(), "queueing duties generated via ouroboros");
                                    for duty in ouroboros_duties.iter() {
                                        debug!(?duty);
                                    }

                                    duties.extend(ouroboros_duties);
                                },
                                Ok(_) => {},
                                Err(e) => {
                                    error!(%e, "failed to process ouroboros message");
                                    break;
                                }
                            }
                        },
                        Err(e) => {
                            error!(%e, "failed to receive ouroboros message");
                            break;
                        },
                    },

                    // Then prioritize processing the backlog of chain state.
                    Some(block_event) = block_sub.next() => {
                        if block_event.status != BlockStatus::Buried {
                            continue;
                        }

                        let blockhash = block_event.block.block_hash();
                        let block_height = block_event.block.bip34_block_height().expect("block header version will always be >= 2");
                        info!(%block_height, %blockhash, "processing block");

                        let num_blocks_remaining = block_sub.backlog();
                        debug!(%num_blocks_remaining);

                        match ctx.process_block(block_event.block).await {
                            Ok(block_duties) if !block_duties.is_empty() => {
                                let num_duties = block_duties.len();
                                info!(%blockhash, %block_height, %num_duties, "queueing duties generated by the block event for execution");
                                duties.extend(block_duties);
                            },
                            Ok(_) => {},
                            Err(e) => {
                                error!(%blockhash, %block_height, ?e, "failed to process block");
                                break;
                            }
                        }
                    },

                    // Finally, we process peer messages. We do this last so we have the best chance of
                    // servicing peer requests and can sidestep the processing of unnecessary peer
                    // messages.
                    Some(event) = p2p_handle.next() => match event {
                        Ok(Event::ReceivedMessage(msg)) => {
                            match ctx.process_p2p_message(msg.clone()).await {
                                Ok(msg_duties) if !msg_duties.is_empty() => {
                                    duties.extend(msg_duties);
                                },
                                Ok(_) => {},
                                Err(e) => {
                                    error!(?msg, %e, "failed to process p2p msg");
                                    // in case an error occurs, we will just nag again
                                    // so no need to break out of the event loop
                                }
                            }
                        },
                        Ok(Event::ReceivedRequest(req)) => {
                            match ctx.process_p2p_request(req.clone()).await {
                                Ok(p2p_duties) => duties.extend(p2p_duties),
                                Err(e) => {
                                    error!(?req, %e, "failed to process p2p request");
                                    // in case an error occurs, the requester will just nag again
                                    // so no need to break out of the event loop
                                },
                            }
                        },
                        Err(e) => {
                            error!(%e, "error while polling for p2p messages");
                            // this could be a transient issue, so no need to break immediately
                        }
                    },
                    instant = interval.tick() => {
                        debug!(?instant, "constructing nags");

<<<<<<< HEAD
                    _instant = interval.tick() => {
                        info!("nagging peers for necessary p2p messages");
                        let nags = ctx.nag().await;
=======
                        let nags = ctx.nag();
>>>>>>> cfd1ed9b
                        for nag in nags {
                            p2p_handle.send_command(nag).await;
                        }
                    }
                }

                for duty in duties {
                    debug!(%duty, "starting duty execution from new events");

                    let cfg = ctx.cfg.clone();
                    let output_handles = output_handles.clone();
                    if let Err(e) = execute_duty(cfg, output_handles, duty.clone()).await {
                        error!(%e, %duty, "failed to execute duty");
                    }
                }
            }

            unreachable!("event loop must never end");
        })
    }
}

impl Drop for ContractManager {
    fn drop(&mut self) {
        self.thread_handle.abort();
    }
}

/// The handles required by the duty tracker to execute duties.
pub(super) struct OutputHandles {
    /// [`OperatorWallet`] handle.
    pub(super) wallet: RwLock<OperatorWallet>,

    /// [`MessageHandler`] handle.
    pub(super) msg_handler: MessageHandler,

    /// [`BitcoinClient`] handle.
    pub(super) bitcoind_rpc_client: BitcoinClient,

    pub(super) s2_client: SecretServiceClient,

    pub(super) tx_driver: TxDriver,

    /// Database [`SqliteDb`] handle.
    pub(super) db: SqliteDb,
}

/// The actual state that is being tracked by the [`ContractManager`].
#[derive(Debug)]
pub(super) struct ExecutionState {
    /// Active contracts state.
    pub(super) active_contracts: BTreeMap<Txid, ContractSM>,

    /// Claim Transaction IDs state map.
    pub(super) claim_txids: BTreeMap<Txid, Txid>,

    /// Stake Chain state.
    pub(super) stake_chains: StakeChainSM,
}

/// The proxy for the state being tracked by the [`ContractManager`].
#[derive(Debug)]
pub(super) struct StateHandles {
    /// [`ContractPersister`] handle.
    pub(super) contract_persister: ContractPersister,

    /// [`StakeChainPersister`] handle.
    pub(super) stake_chain_persister: StakeChainPersister,
}

/// The parameters that all duty executions depend upon.
#[derive(Debug, Clone)]
pub(super) struct ExecutionConfig {
    pub(super) network: Network,
    pub(super) connector_params: ConnectorParams,
    pub(super) pegout_graph_params: PegOutGraphParams,
    pub(super) stake_chain_params: StakeChainParams,
    pub(super) sidesystem_params: RollupParams,
    pub(super) operator_table: OperatorTable,
    pub(super) pre_stake_pubkey: ScriptBuf,
    pub(super) funding_address: Address,
    pub(super) is_faulty: bool,
    pub(super) min_withdrawal_fulfillment_window: u64,
    pub(super) stake_funding_pool_size: usize,
}

/// The contract manager context.
struct ContractManagerCtx {
    /// The parameters that all duty executions depend upon.
    cfg: Arc<ExecutionConfig>,

    /// The proxy for the state being tracked by the [`ContractManager`].
    state_handles: StateHandles,

    /// The actual state that is being tracked by the [`ContractManager`].
    state: ExecutionState,
}

impl ContractManagerCtx {
    async fn process_block(
        &mut self,
        block: Block,
    ) -> Result<Vec<OperatorDuty>, ContractManagerErr> {
        let block_process_start_time = Instant::now();
        let height = block.bip34_block_height().unwrap_or(0);
        // TODO(proofofkeags): persist entire block worth of states at once. Ensure all the state
        // transitions succeed before committing them to disk.
        let mut duties = Vec::new();

        // this is to aggregate and commit new contracts separately so that the block event that
        // advances the cursor does not advance the cursor on the newly created contracts.
        let mut new_contracts = Vec::new();

        let pov_key = self.cfg.operator_table.pov_op_key().clone();
        // The next contract will have its index at the tip of the current stake chain.
        let deposit_idx_offset = self.state.stake_chains.height();

        for tx in block.txdata {
            let txid = tx.compute_txid();

            let tx_process_start_time = Instant::now();
            // could be an assignment
            let assignment_duties = self.process_assignments(&tx).await?;
            if !assignment_duties.is_empty() {
                info!(num_duties=%assignment_duties.len(), "queueing assignment duties");
                duties.extend(assignment_duties);
                trace!(time_taken=?tx_process_start_time.elapsed(), "processed assignments for {txid}");

                // It's impossible for a transaction to contain assignments and otherwise have any
                // effect on existing or new contracts, so we move on.
                continue;
            }

            let deposit_idx = deposit_idx_offset + new_contracts.len() as u32;

            // or a deposit request
            if let Some(deposit_request_data) = deposit_request_info(
                &tx,
                &self.cfg.sidesystem_params,
                &self.cfg.pegout_graph_params,
                &self.cfg.operator_table.tx_build_context(self.cfg.network),
                deposit_idx,
            ) {
                let deposit_request_txid = txid;
                let deposit_tx = match DepositTx::new(
                    &deposit_request_data,
                    &self.cfg.operator_table.tx_build_context(self.cfg.network),
                    &self.cfg.pegout_graph_params,
                    &self.cfg.sidesystem_params,
                ) {
                    Ok(tx) => tx,
                    Err(err) => {
                        error!(
                            ?deposit_request_data,
                            %err,
                            "invalid metadata supplied in deposit request"
                        );
                        continue;
                    }
                };

                let deposit_txid = deposit_tx.compute_txid();
                if self.state.active_contracts.contains_key(&deposit_txid) {
                    // We already processed this. Do not create another contract attached to this
                    // deposit txid.
                    continue;
                }

                let stake_chain_inputs = self
                    .state
                    .stake_chains
                    .state()
                    .get(&pov_key)
                    .expect("this operator's p2p key must exist in the operator table")
                    .clone();

                debug!(%deposit_idx, %deposit_request_txid, "creating new contract");
                let cfg = ContractCfg {
                    network: self.cfg.network,
                    operator_table: self.cfg.operator_table.clone(),
                    connector_params: self.cfg.connector_params,
                    peg_out_graph_params: self.cfg.pegout_graph_params,
                    sidesystem_params: self.cfg.sidesystem_params.clone(),
                    stake_chain_params: self.cfg.stake_chain_params,
                    deposit_idx,
                    deposit_tx,
                };

                let duty = OperatorDuty::PublishDepositSetup {
                    deposit_txid: cfg.deposit_tx.compute_txid(),
                    deposit_idx: cfg.deposit_idx,
                    stake_chain_inputs,
                };

                let sm = ContractSM::new(
                    cfg,
                    height,
                    height + self.cfg.pegout_graph_params.refund_delay as u64,
                );

                new_contracts.push(sm);
                duties.push(duty);
                trace!(time_taken=?tx_process_start_time.elapsed(), "processed {txid} as DRT");

                // It's impossible for this transaction to be routable to another CSM so we move on
                continue;
            }

            // or a deposit
            if let Some(contract) = self.state.active_contracts.get_mut(&txid) {
                if contract.state().block_height >= height {
                    // Don't process events if we've already processed them.
                    continue;
                }

                match contract.process_contract_event(ContractEvent::DepositConfirmation(tx)) {
                    Ok(new_duties) => duties.extend(new_duties),
                    Err(e) => error!(%e, "failed to process deposit confirmation"),
                }
                trace!(time_taken=?tx_process_start_time.elapsed(), "processed {txid} as DT");

                continue;
            }

            // or one of the pegout graph confirmations
            for (_deposit_txid, contract) in self.state.active_contracts.iter_mut() {
                if contract.state().block_height >= height {
                    // Don't process events if we've already processed them.
                    continue;
                }

                if contract.transaction_filter(&tx) {
                    match contract.process_contract_event(ContractEvent::PegOutGraphConfirmation(
                        tx.clone(),
                        height,
                    )) {
                        Ok(new_duties) => duties.extend(new_duties),
                        Err(e) => {
                            error!(%e, "failed to process pegout graph confirmation");
                            return Err(e)?;
                        }
                    }
                    trace!(time_taken=?tx_process_start_time.elapsed(), "processed {txid} as POG tx confirmation");
                }
            }
        }
        trace!(%height, time_taken=?block_process_start_time.elapsed(), "processed all transaction-level contract events for block");

        // Now that we've handled all the transaction level events, we should inform all the
        // CSMs that a new block has arrived
        for (_, contract) in self.state.active_contracts.iter_mut() {
            duties.extend(contract.process_contract_event(ContractEvent::Block(height))?)
        }

        self.state_handles
            .contract_persister
            .commit_all(self.state.active_contracts.iter())
            .await?;

        // Now that we've processed all the events related to the old contracts and dispatched the
        // corresponding events to them, we can add the new contracts which will receive relevant
        // events from subsequent blocks.
        for sm in new_contracts {
            self.state_handles
                .contract_persister
                .init(sm.cfg(), sm.state())
                .await?;

            self.state.active_contracts.insert(sm.deposit_txid(), sm);
        }

        Ok(duties)
    }

    /// This function validates whether a transaction is a valid Strata checkpoint transaction,
    /// extracts any valid assigned deposit entries and produces the `Assignment` [`ContractEvent`]
    /// so that it can be processed further.
    async fn process_assignments(
        &mut self,
        tx: &Transaction,
    ) -> Result<Vec<OperatorDuty>, ContractManagerErr> {
        let mut duties = Vec::new();

        if let Some(checkpoint) = parse_strata_checkpoint(tx, &self.cfg.sidesystem_params) {
            debug!(
                epoch = %checkpoint.batch_info().epoch(),
                "found valid strata checkpoint"
            );

            let chain_state = checkpoint.sidecar().chainstate();

            match borsh::from_slice::<Chainstate>(chain_state) {
                Ok(chain_state) => {
                    let deposits_table =
                        chain_state.deposits_table().deposits().collect::<Vec<_>>();
                    debug!(?deposits_table, "extracted deposits table from chain state");

                    let assigned_deposit_entries = deposits_table.into_iter().filter(|entry| {
                        matches!(entry.deposit_state(), DepositState::Dispatched(_))
                    });

                    for entry in assigned_deposit_entries {
                        let deposit_txid = entry.output().outpoint().txid;

                        let sm = self
                            .state
                            .active_contracts
                            .get_mut(&deposit_txid)
                            .expect("withdrawal info must be for an active contract");

                        let pov_op_p2p_key = self.cfg.operator_table.pov_op_key();
                        let stake_index = entry.idx();
                        let Ok(Some(stake_tx)) = self
                            .state
                            .stake_chains
                            .stake_tx(pov_op_p2p_key, stake_index)
                        else {
                            warn!(%stake_index, %pov_op_p2p_key, "deposit assigned but stake chain data missing");
                            continue;
                        };

                        let l1_start_height = checkpoint.batch_info().l1_range.1.height() + 1;
                        match sm.process_contract_event(ContractEvent::Assignment {
                            deposit_entry: entry.clone(),
                            stake_tx,
                            l1_start_height,
                        }) {
                            Ok(new_duties) if !new_duties.is_empty() => {
                                duties.extend(new_duties);
                            }
                            Ok(_) => {
                                debug!(?entry, "no duty generated for assignment");
                            }
                            Err(e) => {
                                error!(%e, "could not generate duty for assignment event");
                                return Err(e)?;
                            }
                        }
                    }
                }
                Err(e) => {
                    warn!(%e, "failed to deserialize chainstate inscribed in checkpoint tx");
                }
            }
        };

        Ok(duties)
    }

    async fn process_p2p_message(
        &mut self,
        msg: GossipsubMsg,
    ) -> Result<Vec<OperatorDuty>, ContractManagerErr> {
        let mut duties = vec![];
        let sender_id = self
            .cfg
            .operator_table
            .op_key_to_idx(&msg.key)
            .expect("sender must be in the operator table");
        let msg_kind = match msg.unsigned {
            UnsignedGossipsubMsg::StakeChainExchange { .. } => "StakeChainExchange".to_string(),
            UnsignedGossipsubMsg::DepositSetup { scope, index, .. } => {
                format!("DepositSetup({scope}/{index})")
            }
            UnsignedGossipsubMsg::Musig2NoncesExchange { session_id, .. } => {
                format!("Musig2NoncesExchange({session_id})")
            }
            UnsignedGossipsubMsg::Musig2SignaturesExchange { session_id, .. } => {
                format!("Musig2SignaturesExchange({session_id})")
            }
        };
        info!(sender=%msg.key, %msg_kind, "processing p2p message");

        match self
            .process_unsigned_gossip_msg(msg.unsigned, msg.key, sender_id)
            .await
        {
            Ok(p2p_duties) => duties.extend(p2p_duties),
            Err(e) => {
                error!(%e, "failed to process p2p message");
                return Err(e)?;
            }
        }

        Ok(duties)
    }

    async fn process_unsigned_gossip_msg(
        &mut self,
        msg: UnsignedGossipsubMsg,
        key: P2POperatorPubKey,
        sender_id: u32,
    ) -> Result<Vec<OperatorDuty>, ContractManagerErr> {
        let mut duties = Vec::new();

        match msg {
            UnsignedGossipsubMsg::StakeChainExchange {
                operator_pk: _,
                pre_stake_txid,
                pre_stake_vout,
                stake_chain_id: _,
            } => {
                self.state
                    .stake_chains
                    .process_exchange(key, OutPoint::new(pre_stake_txid, pre_stake_vout))?;

                self.state_handles
                    .stake_chain_persister
                    .commit_prestake(sender_id, OutPoint::new(pre_stake_txid, pre_stake_vout))
                    .await?;

                Ok(vec![])
            }
            UnsignedGossipsubMsg::DepositSetup {
                scope,
                index,
                hash,
                funding_txid,
                funding_vout,
                operator_pk,
                wots_pks,
            } => {
                let deposit_txid = Txid::from_byte_array(*scope.as_ref());
                info!(%sender_id, %index, %deposit_txid, %operator_pk, "received deposit setup message");

                if let Some(contract) = self.state.active_contracts.get_mut(&deposit_txid) {
                    let setup = DepositSetup {
                        index,
                        hash,
                        funding_outpoint: OutPoint::new(funding_txid, funding_vout),
                        operator_pk,
                        wots_pks: wots_pks.clone(),
                    };

                    debug!(%deposit_txid, %sender_id, %index, "processing stake tx setup");
                    let Some(_stake_txid) =
                        self.state.stake_chains.process_setup(key.clone(), &setup)?
                    else {
                        // if the stake txid cannot be generated it means that the chain is broken,
                        // this can happen if the deposit setup messages are received out of order,
                        // when there are multiple deposits being processed concurrently.
                        return Ok(vec![]);
                    };

                    debug!(%deposit_txid, %sender_id, %index, "committing stake data to disk");
                    self.state_handles
                        .stake_chain_persister
                        .commit_stake_data(
                            &self.cfg.operator_table,
                            self.state.stake_chains.state().clone(),
                        )
                        .await
                        .inspect_err(|e| {
                            error!(%e, "could not persist stake chain data to disk");
                        })?;

                    let deposit_idx = contract.cfg().deposit_idx;
                    let stake_tx = self
                        .state
                        .stake_chains
                        .stake_tx(&key, deposit_idx)?
                        .ok_or(StakeChainErr::StakeTxNotFound(key.clone(), deposit_idx))?;

                    let wots_keys =
                        Box::new(wots_pks.try_into().map_err(|e: (String, WotsPublicKeys)| {
                            ContractManagerErr::InvalidP2PMessage(Box::new(
                                UnsignedGossipsubMsg::DepositSetup {
                                    scope,
                                    index,
                                    hash,
                                    funding_txid,
                                    funding_vout,
                                    operator_pk,
                                    wots_pks: e.1,
                                },
                            ))
                        })?);

                    let deposit_setup_duties = contract
                        .process_contract_event(ContractEvent::DepositSetup {
                            operator_p2p_key: key.clone(),
                            operator_btc_key: operator_pk,
                            stake_hash: hash,
                            stake_txid: stake_tx.compute_txid(),
                            wots_keys,
                        })?
                        .into_iter()
                        .map(|duty| {
                            // we need a way to feed the claim txids back into the manager's index
                            // so we skim it off of the publish graph
                            // nonces duty.
                            if let OperatorDuty::PublishGraphNonces { claim_txid, .. } = duty {
                                self.state.claim_txids.insert(claim_txid, deposit_txid);
                            }

                            duty
                        });

                    duties.extend(deposit_setup_duties);
                } else {
                    // One of the other operators may have seen a DRT that we have not yet
                    // seen
                    warn!("Received a P2P message about an unknown contract: {deposit_txid}");
                }
                Ok(duties)
            }
            UnsignedGossipsubMsg::Musig2NoncesExchange {
                session_id,
                mut nonces,
            } => {
                let txid = Txid::from_byte_array(*session_id.as_ref());

                if let Some(contract) = self
                    .state
                    .claim_txids
                    .get(&txid)
                    .and_then(|deposit_txid| self.state.active_contracts.get_mut(deposit_txid))
                {
                    let claim_txid = txid;
                    duties.extend(contract.process_contract_event(ContractEvent::GraphNonces {
                        signer: key,
                        claim_txid,
                        pubnonces: nonces,
                    })?);
                } else if let Some((_, contract)) = self
                    .state
                    .active_contracts
                    .iter_mut()
                    .find(|(_, contract)| contract.deposit_request_txid() == txid)
                {
                    let Some(nonce) = nonces.pop() else {
                        return Err(ContractManagerErr::InvalidP2PMessage(Box::new(
                            UnsignedGossipsubMsg::Musig2NoncesExchange { session_id, nonces },
                        )));
                    };
                    if !nonces.is_empty() {
                        return Err(ContractManagerErr::InvalidP2PMessage(Box::new(
                            UnsignedGossipsubMsg::Musig2NoncesExchange { session_id, nonces },
                        )));
                    }
                    duties.extend(
                        contract.process_contract_event(ContractEvent::RootNonce(key, nonce))?,
                    );
                }

                Ok(duties)
            }
            UnsignedGossipsubMsg::Musig2SignaturesExchange {
                session_id,
                ref signatures,
            } => {
                let txid = Txid::from_byte_array(*session_id.as_ref());

                if let Some(contract) = self
                    .state
                    .claim_txids
                    .get(&txid)
                    .and_then(|txid| self.state.active_contracts.get_mut(txid))
                {
                    duties.extend(contract.process_contract_event(ContractEvent::GraphSigs {
                        signer: key,
                        claim_txid: txid,
                        signatures: signatures.clone(),
                    })?);
                } else if let Some((_, contract)) = self
                    .state
                    .active_contracts
                    .iter_mut()
                    .find(|(_, contract)| contract.deposit_request_txid() == txid)
                {
                    if signatures.len() != 1 {
                        // TODO(proofofkeags): is this an error? For now we just ignore the message
                        // entirely.
                        return Err(ContractManagerErr::InvalidP2PMessage(Box::new(msg)));
                    }

                    let sig = signatures
                        .first()
                        .expect("must exist due to the length check above");

                    duties.extend(
                        contract.process_contract_event(ContractEvent::RootSig(key, *sig))?,
                    );
                }

                Ok(duties)
            }
        }
    }

    /// Processes incoming P2P requests from other operators and generates appropriate duty
    /// responses.
    ///
    /// This method handles different types of P2P requests and generates the corresponding operator
    /// duties that need to be executed in response. The method supports the following request
    /// types:
    ///
    /// # Request Types
    ///
    /// - [`GetMessageRequest::StakeChainExchange`]: Requests for stake chain exchange data
    ///   - Returns an [`OperatorDuty::PublishStakeChainExchange`] duty
    ///
    /// - [`GetMessageRequest::DepositSetup`]: Requests for deposit setup information for a specific
    ///   contract
    ///   - Validates that the requested contract exists in active contracts
    ///   - Returns an [`OperatorDuty::PublishDepositSetup`] duty with deposit and stake chain
    ///     information
    ///
    /// - [`GetMessageRequest::Musig2NoncesExchange`]: Requests for MuSig2 nonces for either graph
    ///   or root transactions
    ///   - For claim transactions: Returns an [`OperatorDuty::PublishGraphNonces`] duty with pegout
    ///     graph data
    ///   - For deposit request transactions: Returns an [`OperatorDuty::PublishRootNonce`] duty
    ///     with deposit transaction data
    ///
    /// - [`GetMessageRequest::Musig2SignaturesExchange`]: Requests for MuSig2 partial signatures
    ///   - For claim transactions: Returns an [`OperatorDuty::PublishGraphSignatures`] duty with
    ///     graph signature data
    ///   - For deposit request transactions: Returns an [`OperatorDuty::PublishRootSignature`] duty
    ///     with root signature data
    ///
    /// # Arguments
    ///
    /// * `req` - The P2P request from another operator
    ///
    /// # Returns
    ///
    /// Returns a vector of [`OperatorDuty`] instances that should be executed in response to the
    /// request. An empty vector indicates no duties are needed (e.g., when contract is not
    /// found or not ready).
    ///
    /// # Errors
    ///
    /// Returns [`ContractManagerErr::InvalidP2PRequest`] if:
    ///
    /// - A deposit setup request is made for a non-existent contract
    /// - The request format is invalid or malformed
    async fn process_p2p_request(
        &mut self,
        req: GetMessageRequest,
    ) -> Result<Option<OperatorDuty>, ContractManagerErr> {
        match req {
            GetMessageRequest::StakeChainExchange { .. } => {
                Ok(self.handle_stake_chain_exchange_request())
            }
            GetMessageRequest::DepositSetup { scope, .. } => {
                self.handle_deposit_setup_request(scope)
            }
            GetMessageRequest::Musig2NoncesExchange { session_id, .. } => {
                Ok(self.handle_musig2_nonces_exchange_request(session_id))
            }
            GetMessageRequest::Musig2SignaturesExchange { session_id, .. } => {
                Ok(self.handle_musig2_signatures_exchange_request(session_id))
            }
        }
    }

    fn handle_stake_chain_exchange_request(&self) -> Option<OperatorDuty> {
        info!("received request for stake chain exchange");
        // TODO(proofofkeags): actually choose the correct stake chain
        // inputs based off the stake chain id we receive.
        Some(OperatorDuty::PublishStakeChainExchange)
    }

    fn handle_deposit_setup_request(
        &self,
        scope: Scope,
    ) -> Result<Option<OperatorDuty>, ContractManagerErr> {
        let deposit_txid = Txid::from_byte_array(*scope.as_ref());

        info!(%deposit_txid, "received request for deposit setup");
        let stake_chain_inputs = self
            .state
            .stake_chains
            .state()
            .get(self.cfg.operator_table.pov_op_key())
            .expect("our p2p key must exist in the operator table")
            .clone();

        if let Some(deposit_idx) = self
            .state
            .active_contracts
            .get(&deposit_txid)
            .map(|sm| sm.cfg().deposit_idx)
        {
            Ok(Some(OperatorDuty::PublishDepositSetup {
                deposit_txid,
                deposit_idx,
                stake_chain_inputs,
            }))
        } else {
            warn!(%deposit_txid, "received deposit setup request for unknown contract");
            Err(ContractManagerErr::InvalidP2PRequest(Box::new(
                GetMessageRequest::DepositSetup {
                    scope,
                    operator_pk: self.cfg.operator_table.pov_op_key().clone(),
                },
            )))
        }
    }

    fn handle_musig2_nonces_exchange_request(
        &mut self,
        session_id: SessionId,
    ) -> Option<OperatorDuty> {
        let session_id_as_txid = Txid::from_byte_array(*session_id.as_ref());

        debug!(claims = ?self.state.claim_txids, "get nonces exchange");

        // First try to find by claim_txid
        if let Some(deposit_txid) = self.state.claim_txids.get(&session_id_as_txid).copied() {
            if let Some(csm) = self.state.active_contracts.get(&deposit_txid) {
                return Self::handle_graph_nonces_request(session_id_as_txid, csm);
            }
        }

        // Try to find by deposit request txid
        if let Some(csm) = self
            .state
            .active_contracts
            .values()
            .find(|sm| sm.deposit_request_txid() == session_id_as_txid)
        {
            Self::handle_root_nonces_request(session_id_as_txid, csm)
        } else {
            // otherwise ignore this message.
            warn!(txid=%session_id_as_txid, "received a musig2 nonces exchange for an unknown session");
            None
        }
    }

    fn handle_graph_nonces_request(claim_txid: Txid, csm: &ContractSM) -> Option<OperatorDuty> {
        info!(%claim_txid, "received request for graph nonces");

        if let ContractState::Requested {
            peg_out_graph_inputs,
            graph_nonces,
            ..
        } = &csm.state().state
        {
            info!(%claim_txid, "received nag for graph nonces");

            let graph_owner = csm
                .state()
                .state
                .claim_to_operator(&claim_txid)
                .expect("claim_txid must exist as it is part of the claim_txids");

            let input = peg_out_graph_inputs
                .get(&graph_owner)
                .expect("graph input must exist if claim_txid exists");

            let (pog_prevouts, pog_witnesses) = csm
                .pog()
                .get(&input.stake_outpoint.txid)
                .map(|pog| (pog.musig_inpoints(), pog.musig_witnesses()))
                .unwrap_or_else(|| {
                    let pog = csm.cfg().build_graph(input);
                    (pog.musig_inpoints(), pog.musig_witnesses())
                });

            // Get nonces from state if they exist for this claim txid
            let existing_nonces = graph_nonces
                .get(&claim_txid)
                .and_then(|session_nonces| {
                    session_nonces.get(csm.cfg().operator_table.pov_op_key())
                })
                .cloned();

            Some(OperatorDuty::PublishGraphNonces {
                claim_txid,
                pog_prevouts,
                pog_witnesses,
                nonces: existing_nonces,
            })
        } else {
            warn!("nagged for nonces on a ContractSM that is not in a Requested state");
            None
        }
    }

    fn handle_root_nonces_request(
        deposit_request_txid: Txid,
        csm: &ContractSM,
    ) -> Option<OperatorDuty> {
        info!(%deposit_request_txid, "received nag for root nonces");

        if let ContractState::Requested { root_nonces, .. } = &csm.state().state {
            let witness = csm.cfg().deposit_tx.witnesses()[0].clone();

            // Get nonce from state if it exists for this operator
            let existing_nonce = root_nonces
                .get(csm.cfg().operator_table.pov_op_key())
                .cloned();

            Some(OperatorDuty::PublishRootNonce {
                deposit_request_txid,
                witness,
                nonce: existing_nonce,
            })
        } else {
            warn!("nagged for nonces on a ContractSM that is not in a Requested state");
            None
        }
    }

<<<<<<< HEAD
                    let ContractState::Requested {
                        peg_out_graph_inputs,
                        graph_partials,
                        agg_nonces,
                        ..
                    } = &state.state
                    else {
                        warn!(%deposit_txid, "could not find requested contract state");
                        return Ok(None);
                    };
=======
    fn handle_musig2_signatures_exchange_request(
        &mut self,
        session_id: SessionId,
    ) -> Option<OperatorDuty> {
        let session_id_as_txid = Txid::from_byte_array(*session_id.as_ref());
>>>>>>> cfd1ed9b

        debug!(claims = ?self.state.claim_txids, "get signatures exchange");

<<<<<<< HEAD
                    let graph_owner = state
                        .state
                        .claim_to_operator(&claim_txid)
                        .expect("claim_txid must exist as it is part of the claim_txids");

                    let input = &peg_out_graph_inputs
                        .get(&graph_owner)
                        .expect("graph input must exist if claim_txid exists");

                    let (pog_prevouts, pog_sighashes, pog_witnesses) = contract
                        .get_pog_cache()
                        .await?
                        .get(&input.stake_outpoint.txid)
                        .map(|cached_graph| {
                            (
                                cached_graph.musig_inpoints(),
                                cached_graph.musig_sighashes(),
                                cached_graph.musig_witnesses(),
                            )
                        })
                        .unwrap_or_else(|| {
                            let pog = cfg.build_graph(input);
                            (
                                pog.musig_inpoints(),
                                pog.musig_sighashes(),
                                pog.musig_witnesses(),
                            )
                        });

                    let mut slash_stake_len = None;
                    for graphs in graph_partials.values() {
                        for graph in graphs.values() {
                            match slash_stake_len {
                                Some(val) => assert_eq!(val, graph.slash_stake.len()),
                                None => slash_stake_len = Some(graph.slash_stake.len()),
                            }
                        }
                    }

                    let Some(aggnonces) =
                        agg_nonces.get(&claim_txid).and_then(|session_aggnonces| {
                            PogMusigF::<AggNonce>::unpack(session_aggnonces.to_vec())
                        })
                    else {
                        warn!(%claim_txid, "no aggnonces found for claim txid");

                        return Ok(None);
                    };

                    return Ok(Some(OperatorDuty::PublishGraphSignatures {
                        claim_txid,
                        aggnonces,
                        pog_prevouts,
                        pog_sighashes,
                        witnesses: pog_witnesses,
                        partial_signatures: existing_partials,
                    }));
                }
=======
        // First try to find by claim_txid
        if let Some(deposit_txid) = self.state.claim_txids.get(&session_id_as_txid).copied() {
            if let Some(csm) = self.state.active_contracts.get(&deposit_txid) {
                return Self::handle_graph_signatures_request(&self.cfg, session_id_as_txid, csm);
            }
        }

        // Try to find by deposit request txid
        if let Some(csm) = self
            .state
            .active_contracts
            .values()
            .find(|sm| sm.deposit_request_txid() == session_id_as_txid)
        {
            Self::handle_root_signatures_request(session_id_as_txid, csm)
        } else {
            // otherwise ignore this message.
            warn!(txid=%session_id_as_txid, "received a musig2 signatures exchange for an unknown session");
            None
        }
    }
>>>>>>> cfd1ed9b

    fn handle_graph_signatures_request(
        cfg: &ExecutionConfig,
        claim_txid: Txid,
        csm: &ContractSM,
    ) -> Option<OperatorDuty> {
        if let ContractState::Requested {
            peg_out_graph_inputs,
            graph_nonces,
            graph_partials,
            ..
        } = &csm.state().state
        {
            info!(%claim_txid, "received nag for graph signatures");

            // Check if we already have our own partial signatures for this graph
            let our_p2p_key = cfg.operator_table.pov_op_key();
            let existing_partials = graph_partials
                .get(&claim_txid)
                .and_then(|session_partials| session_partials.get(our_p2p_key))
                .cloned();

            let graph_nonces = graph_nonces.get(&claim_txid).unwrap().clone();
            let graph_owner = csm
                .state()
                .state
                .claim_to_operator(&claim_txid)
                .expect("claim_txid must exist as it is part of the claim_txids");

            let input = &peg_out_graph_inputs
                .get(&graph_owner)
                .expect("graph input must exist if claim_txid exists");

            let (pog_prevouts, pog_sighashes) = csm
                .pog()
                .get(&input.stake_outpoint.txid)
                .map(|pog| (pog.musig_inpoints(), pog.musig_sighashes()))
                .unwrap_or_else(|| {
                    let pog = csm.cfg().build_graph(input);
                    (pog.musig_inpoints(), pog.musig_sighashes())
                });

            Some(OperatorDuty::PublishGraphSignatures {
                claim_txid,
                pubnonces: csm
                    .cfg()
                    .operator_table
                    .convert_map_op_to_btc(graph_nonces)
                    .unwrap(),
                pog_prevouts,
                pog_sighashes,
                partial_signatures: existing_partials,
            })
        } else {
            warn!("nagged for nonces on a ContractSM that is not in a Requested state");
            None
        }
    }

    fn handle_root_signatures_request(
        deposit_request_txid: Txid,
        csm: &ContractSM,
    ) -> Option<OperatorDuty> {
        info!(%deposit_request_txid, "received nag for root signatures");

<<<<<<< HEAD
                let our_p2p_key = self.cfg.operator_table.pov_op_key();
                let existing_partial = root_partials.get(our_p2p_key).copied();
                let deposit_tx = &cfg.deposit_tx;
                let sighash = deposit_tx.sighashes()[0];

                Some(OperatorDuty::PublishRootSignature {
                    deposit_request_txid: session_id_as_txid,
                    aggnonce: AggNonce::sum(root_nonces.values()),
                    sighash,
                    partial_signature: existing_partial,
                    witness: cfg.deposit_tx.witnesses()[0].clone(),
                })
            }
        })
=======
        if let ContractState::Requested {
            root_nonces,
            root_partials,
            ..
        } = &csm.state().state
        {
            info!(%deposit_request_txid, "received nag for root signatures");

            // Check if we already have our own root partial signature for this contract
            let our_p2p_key = csm.cfg().operator_table.pov_op_key();
            let existing_partial = root_partials.get(our_p2p_key).copied();

            let deposit_tx = &csm.cfg().deposit_tx;
            let sighash = deposit_tx.sighashes()[0];

            Some(OperatorDuty::PublishRootSignature {
                deposit_request_txid,
                nonces: csm
                    .cfg()
                    .operator_table
                    .convert_map_op_to_btc(root_nonces.clone())
                    .expect("received nonces from non-existent operator"),
                sighash,
                partial_signature: existing_partial,
            })
        } else {
            warn!("nagged for nonces on a ContractSM that is not in a Requested state");
            None
        }
>>>>>>> cfd1ed9b
    }

    /// Generates a list of all of the commands needed to acquire P2P messages needed to move a
    /// deposit from the requested to deposited states.
    ///
    /// Note that the node does not nag itself as it will add to much noise to the p2p messages. The
    /// ouroboros mechanism should ensure that any message sent to the network by the current node
    /// will always be received by it as well. If the message is not sent to the network, the
    /// other peers will nag the current node and so the message will be produced and consumed
    /// in response to these nags.
    fn nag(&self) -> Vec<Command> {
        let pov_idx = self.cfg.operator_table.pov_idx();

        // Get the operator set as a whole.
        let want = self.cfg.operator_table.p2p_keys();

        let mut all_commands = Vec::new();
        all_commands.extend(
            want.difference(
                &self
                    .state
                    .stake_chains
                    .state()
                    .keys()
                    .cloned()
                    .collect::<BTreeSet<P2POperatorPubKey>>(),
            )
            .cloned()
            .filter_map(|operator_pk| {
                let operator_id = self.cfg.operator_table.op_key_to_idx(&operator_pk);
                if operator_id.is_some_and(|idx| idx == pov_idx) {
                    return None;
                }

                let stake_chain_id = StakeChainId::from_bytes([0u8; 32]);

                debug!(peer=%operator_pk, "nagging peer for stake chain exchange");
                Some(Command::RequestMessage(
                    GetMessageRequest::StakeChainExchange {
                        stake_chain_id,
                        operator_pk,
                    },
                ))
            }),
        );

        debug!(num_contracts=%self.state.active_contracts.len(), "constructing nag commands for active contracts in Requested state");

        for (txid, contract) in self.state.active_contracts.iter() {
            let state = &contract.state().state;
            if let ContractState::Requested {
                deposit_request_txid,
                peg_out_graph_inputs,
                graph_nonces,
                graph_partials,
                root_nonces,
                root_partials,
                ..
            } = state
            {
                let mut commands = Vec::new();

                // Get all of the operator keys who have already given us their wots keys.
                let have = peg_out_graph_inputs
                    .keys()
                    .cloned()
                    .collect::<BTreeSet<P2POperatorPubKey>>();

                // Take the difference and add it to the list of things to nag.
                commands.extend(want.difference(&have).filter_map(|key| {
                    let operator_id = self.cfg.operator_table.op_key_to_idx(key);
                    if operator_id.is_some_and(|idx| idx == pov_idx) {
                        return None;
                    }

                    let scope = Scope::from_bytes(*txid.as_ref());

                    debug!(?operator_id, %txid, "queueing nag for deposit setup");
                    Some(Command::RequestMessage(GetMessageRequest::DepositSetup {
                        scope,
                        operator_pk: key.clone(),
                    }))
                }));

                // If this is not empty then we can't yet nag for the graph nonces.
                if !commands.is_empty() {
                    all_commands.extend(commands.into_iter());
                    continue;
                }

                // If all the deposit setup data are present, we continue nagging for graph nonces.
                // We can also do this simultaneously with the nags for deposit setup messages.
                // However, this can be a bit wasteful during race conditions where we query for
                // both deposit setup and nonces even though one or both of them may be en-route
                // or being processed.
                for (claim_txid, nonces) in graph_nonces {
                    let have = nonces
                        .keys()
                        .cloned()
                        .collect::<BTreeSet<P2POperatorPubKey>>();

                    commands.extend(want.difference(&have).filter_map(|key| {
                        let operator_id = self.cfg.operator_table.op_key_to_idx(key);
                        if operator_id.is_some_and(|idx| idx == pov_idx) {
                            return None;
                        }

                        let session_id = SessionId::from_bytes(*claim_txid.as_ref());

                        debug!(?operator_id, %claim_txid, "queueing nag for graph nonces");
                        Some(Command::RequestMessage(
                            GetMessageRequest::Musig2NoncesExchange {
                                session_id,
                                operator_pk: key.clone(),
                            },
                        ))
                    }));
                }

                // If this is not empty then we can't yet nag for the graph sigs.
                if !commands.is_empty() {
                    all_commands.extend(commands.into_iter());
                    continue;
                }

                // Otherwise we can move onto the graph signatures.
                for (claim_txid, partials) in graph_partials {
                    let have = partials
                        .keys()
                        .cloned()
                        .collect::<BTreeSet<P2POperatorPubKey>>();
                    commands.extend(want.difference(&have).filter_map(|key| {
                        let operator_id = self.cfg.operator_table.op_key_to_idx(key);
                        if operator_id.is_some_and(|idx| idx == pov_idx) {
                            return None;
                        }

                        let session_id = SessionId::from_bytes(claim_txid.to_byte_array());
                        debug!(?operator_id, %txid, "queueing nag for graph sigs");
                        Some(Command::RequestMessage(
                            GetMessageRequest::Musig2SignaturesExchange {
                                session_id,
                                operator_pk: key.clone(),
                            },
                        ))
                    }));
                }

                // If this is not empty then we can't yet nag for the root nonces.
                if !commands.is_empty() {
                    return commands;
                }

                // Otherwise we can.
                let have = root_nonces
                    .keys()
                    .cloned()
                    .collect::<BTreeSet<P2POperatorPubKey>>();
                commands.extend(want.difference(&have).filter_map(|key| {
                    let operator_id = self.cfg.operator_table.op_key_to_idx(key);
                    if operator_id.is_some_and(|id| id == pov_idx) {
                        return None;
                    }

                    let session_id = SessionId::from_bytes(*deposit_request_txid.as_ref());
                    debug!(?operator_id, %txid, "queueing nag for root nonces");
                    Some(Command::RequestMessage(
                        GetMessageRequest::Musig2NoncesExchange {
                            session_id,
                            operator_pk: key.clone(),
                        },
                    ))
                }));

                // If this is not empty then we can't yet nag for the root sigs.
                if !commands.is_empty() {
                    return commands;
                }

                // Finally we can nag for the root sigs.
                let have = root_partials
                    .keys()
                    .cloned()
                    .collect::<BTreeSet<P2POperatorPubKey>>();
                commands.extend(want.difference(&have).filter_map(|key| {
                    let operator_id = self.cfg.operator_table.op_key_to_idx(key);
                    if operator_id.is_some_and(|idx| idx == pov_idx) {
                        return None;
                    }

                    let session_id = SessionId::from_bytes(*deposit_request_txid.as_ref());
                    debug!(?operator_id, %txid, "queueing nag for root sigs");
                    Some(Command::RequestMessage(
                        GetMessageRequest::Musig2SignaturesExchange {
                            session_id,
                            operator_pk: key.clone(),
                        },
                    ))
                }));
            }
        }

        all_commands
    }
}

async fn execute_duty(
    cfg: Arc<ExecutionConfig>,
    outs: Arc<OutputHandles>,
    duty: OperatorDuty,
) -> Result<(), ContractManagerErr> {
    let duty_description = format!("{duty}");
    let log_error = move |error: &ContractManagerErr| {
        error!(%error, "failed to execute {duty_description}");
    };
    match duty {
        OperatorDuty::PublishStakeChainExchange => {
            handle_publish_stake_chain_exchange(&cfg, &outs.s2_client, &outs.db, &outs.msg_handler)
                .await
                .inspect_err(log_error)
        }

        OperatorDuty::PublishDepositSetup {
            deposit_idx,
            deposit_txid,
            stake_chain_inputs,
        } => {
            handle_publish_deposit_setup(&cfg, outs, deposit_txid, deposit_idx, stake_chain_inputs)
                .await
                .inspect_err(log_error)
        }
        OperatorDuty::PublishRootNonce {
            deposit_request_txid,
            witness,
            nonce,
        } => handle_publish_root_nonce(
            &outs.s2_client,
            cfg.operator_table
                .btc_keys()
                .into_iter()
                .map(|pk| pk.x_only_public_key().0)
                .collect(),
            &outs.msg_handler,
            OutPoint::new(deposit_request_txid, 0),
            witness,
            nonce,
        )
        .await
        .inspect_err(log_error),

        OperatorDuty::PublishGraphNonces {
            claim_txid,
            pog_prevouts: pog_inputs,
            pog_witnesses,
            nonces,
        } => handle_publish_graph_nonces(
            &outs.s2_client,
            cfg.operator_table
                .btc_keys()
                .into_iter()
                .map(|pk| pk.x_only_public_key().0)
                .collect(),
            &outs.msg_handler,
            claim_txid,
            pog_inputs,
            pog_witnesses,
            nonces,
        )
        .await
        .inspect_err(log_error),

        OperatorDuty::PublishGraphSignatures {
            claim_txid,
            aggnonces,
            pog_prevouts: pog_outpoints,
            pog_sighashes,
            witnesses,
            partial_signatures,
        } => {
            let input = aggnonces
                .zip(pog_outpoints)
                .zip(pog_sighashes)
                .zip(witnesses)
                .map(
                    |(((aggnonce, pog_outpoint), pog_sighash), witness)| GenPartialsInput {
                        aggnonce,
                        outpoint: pog_outpoint,
                        sighash: pog_sighash,
                        witness,
                    },
                );

            handle_publish_graph_sigs(
                &outs.s2_client,
                cfg.operator_table
                    .btc_keys()
                    .into_iter()
                    .map(|pk| pk.x_only_public_key().0)
                    .collect(),
                &outs.msg_handler,
                claim_txid,
                input,
                partial_signatures,
            )
            .await
            .inspect_err(log_error)
        }

        OperatorDuty::CommitSig { .. } => {
            warn!("ignoring commit sig duty");

            Ok(())
        }

        OperatorDuty::PublishRootSignature {
            aggnonce,
            deposit_request_txid,
            sighash,
            witness,
            partial_signature,
        } => handle_publish_root_signature(
            &outs.s2_client,
            cfg.operator_table
                .btc_keys()
                .into_iter()
                .map(|pk| pk.x_only_public_key().0)
                .collect(),
            &outs.msg_handler,
            aggnonce,
            OutPoint::new(deposit_request_txid, 0),
            sighash,
            witness,
            partial_signature,
        )
        .await
        .inspect_err(log_error),

        OperatorDuty::PublishDeposit {
            deposit_tx,
            partial_sigs,
            aggnonce,
        } => {
            handle_publish_deposit(
                &outs.tx_driver,
                cfg.operator_table.btc_keys().into_iter().collect(),
                deposit_tx,
                partial_sigs,
                aggnonce,
            )
            .await
        }

        OperatorDuty::FulfillerDuty(fulfiller_duty) => match fulfiller_duty {
            FulfillerDuty::AdvanceStakeChain {
                stake_index,
                stake_tx,
            } => {
                tokio::spawn(async move {
                    match stake_tx {
                        StakeTxKind::Head(stake_tx) => {
                            handle_publish_first_stake(&cfg, &outs, stake_tx).await
                        }
                        StakeTxKind::Tail(stake_tx) => {
                            handle_advance_stake_chain(&cfg, &outs, stake_index, stake_tx).await
                        }
                    }
                    .inspect_err(log_error)
                });
                Ok(())
            }
            FulfillerDuty::PublishFulfillment {
                withdrawal_metadata,
                user_descriptor,
                deadline,
            } => {
                tokio::spawn(async move {
                    handle_withdrawal_fulfillment(
                        &cfg,
                        &outs,
                        withdrawal_metadata,
                        user_descriptor,
                        deadline,
                    )
                    .await
                    .inspect_err(log_error)
                });
                Ok(())
            }
            FulfillerDuty::PublishClaim {
                withdrawal_fulfillment_txid,
                stake_txid,
                deposit_txid,
            } => {
                tokio::spawn(async move {
                    handle_publish_claim(
                        &cfg,
                        &outs,
                        stake_txid,
                        deposit_txid,
                        withdrawal_fulfillment_txid,
                    )
                    .await
                    .inspect_err(log_error)
                });
                Ok(())
            }
            FulfillerDuty::PublishPayoutOptimistic {
                deposit_txid,
                claim_txid,
                stake_txid,
                stake_index,
                agg_sigs,
            } => {
                tokio::spawn(async move {
                    handle_publish_payout_optimistic(
                        &cfg,
                        &outs,
                        deposit_txid,
                        claim_txid,
                        stake_txid,
                        stake_index,
                        *agg_sigs,
                    )
                    .await
                    .inspect_err(log_error)
                });
                Ok(())
            }
            FulfillerDuty::PublishPreAssert {
                deposit_idx,
                deposit_txid,
                claim_txid,
                agg_sig,
            } => {
                tokio::spawn(async move {
                    handle_publish_pre_assert(
                        &cfg,
                        &outs,
                        deposit_idx,
                        deposit_txid,
                        claim_txid,
                        agg_sig,
                    )
                    .await
                    .inspect_err(log_error)
                });
                Ok(())
            }
            FulfillerDuty::PublishAssertData {
                start_height,
                withdrawal_fulfillment_txid,
                deposit_idx,
                deposit_txid,
                pre_assert_txid,
                pre_assert_locking_scripts,
            } => {
                tokio::spawn(async move {
                    handle_publish_assert_data(
                        &cfg,
                        &outs,
                        deposit_idx,
                        deposit_txid,
                        AssertDataTxInput {
                            pre_assert_txid,
                            pre_assert_locking_scripts: *pre_assert_locking_scripts,
                        },
                        withdrawal_fulfillment_txid,
                        start_height,
                    )
                    .await
                });
                Ok(())
            }
            FulfillerDuty::PublishPostAssertData {
                deposit_txid,
                assert_data_txids,
                agg_sigs,
            } => {
                tokio::spawn(async move {
                    handle_publish_post_assert(
                        &cfg,
                        &outs,
                        deposit_txid,
                        *assert_data_txids,
                        *agg_sigs,
                    )
                    .await
                    .inspect_err(log_error)
                });
                Ok(())
            }
            FulfillerDuty::PublishPayout {
                deposit_idx,
                deposit_txid,
                stake_txid,
                claim_txid,
                post_assert_txid,
                agg_sigs,
            } => {
                tokio::spawn(async move {
                    handle_publish_payout(
                        &cfg,
                        &outs,
                        deposit_idx,
                        deposit_txid,
                        stake_txid,
                        claim_txid,
                        post_assert_txid,
                        *agg_sigs,
                    )
                    .await
                    .inspect_err(log_error)
                });
                Ok(())
            }
            FulfillerDuty::InitStakeChain => Err(TransitionErr(
                "received an InitStakeChain duty but it should only be invoked once at genesis"
                    .to_string(),
            )
            .into()),
        },
        OperatorDuty::Abort => {
            warn!("received an Abort duty, this should not happen in normal operation");

            unimplemented!("abort duty is not implemented yet");
        }
        OperatorDuty::VerifierDuty(verifier_duty) => {
            warn!(%verifier_duty, "ignoring verifier duty");

            Ok(())
        }
    }
}<|MERGE_RESOLUTION|>--- conflicted
+++ resolved
@@ -45,13 +45,8 @@
 use crate::{
     contract_persister::ContractPersister,
     contract_state_machine::{
-<<<<<<< HEAD
-        ContractCfg, ContractEvent, ContractState, DepositSetup, FulfillerDuty, MachineState,
+        ContractCfg, ContractEvent, ContractSM, ContractState, DepositSetup, FulfillerDuty,
         OperatorDuty, TransitionErr,
-=======
-        ContractCfg, ContractEvent, ContractSM, ContractState, DepositSetup, FulfillerDuty,
-        OperatorDuty, SyntheticEvent, TransitionErr,
->>>>>>> cfd1ed9b
     },
     errors::{ContractManagerErr, StakeChainErr},
     executors::prelude::*,
@@ -274,37 +269,7 @@
                 select! {
                     biased; // follow the same order as specified below
 
-<<<<<<< HEAD
                     // First we prioritize the ouroboros channel since processing our own message is
-=======
-                    // First we take care of synthetic events so that we ensure the internal state
-                    // is as consistent as possible.
-                    synthetic_event = synthetic_event_receiver.recv() => {
-                        if let Some(SyntheticEvent::AggregatedSigs{ deposit_txid, agg_sigs }) = synthetic_event {
-                            let contract = ctx.state.active_contracts.get_mut(&deposit_txid).expect("contract must exist in the state");
-
-                            info!(%deposit_txid, "committing aggregate signatures");
-                            match contract.process_contract_event(ContractEvent::AggregatedSigs { agg_sigs }) {
-                                Ok(synthetic_event_duties) if !synthetic_event_duties.is_empty() => {
-                                    debug!(%deposit_txid, num_duties=%synthetic_event_duties.len(), "received duties from synthetic event");
-                                    duties.extend(synthetic_event_duties);
-                                },
-                                Ok(synthetic_event_duties) => { trace!(?synthetic_event_duties, "got no duties when processing contract event from synthetic event"); },
-                                Err(e) => {
-                                    error!(%deposit_txid, %e, "failed to process ouroboros event");
-                                    // We only receive an event from this channel once (no retries).
-                                    // Not having aggregate signatures is catastrophic because we
-                                    // don't have a reliable fallback mechanism to get them in the
-                                    // future. So it's better to break the event loop and panic if this ever happens.
-                                    break;
-                                },
-
-                            }
-                        }
-                    },
-
-                    // Next we prioritize the ouroboros channel since processing our own message is
->>>>>>> cfd1ed9b
                     // necessary for having consistent state.
                     ouroboros_msg = ouroboros_receiver.recv() => match ouroboros_msg {
                         Ok(msg) => {
@@ -389,16 +354,10 @@
                             // this could be a transient issue, so no need to break immediately
                         }
                     },
-                    instant = interval.tick() => {
-                        debug!(?instant, "constructing nags");
-
-<<<<<<< HEAD
                     _instant = interval.tick() => {
-                        info!("nagging peers for necessary p2p messages");
-                        let nags = ctx.nag().await;
-=======
+                        debug!("nagging peers for necessary p2p messages");
+
                         let nags = ctx.nag();
->>>>>>> cfd1ed9b
                         for nag in nags {
                             p2p_handle.send_command(nag).await;
                         }
@@ -1205,90 +1164,17 @@
         }
     }
 
-<<<<<<< HEAD
-                    let ContractState::Requested {
-                        peg_out_graph_inputs,
-                        graph_partials,
-                        agg_nonces,
-                        ..
-                    } = &state.state
-                    else {
-                        warn!(%deposit_txid, "could not find requested contract state");
-                        return Ok(None);
-                    };
-=======
     fn handle_musig2_signatures_exchange_request(
         &mut self,
         session_id: SessionId,
     ) -> Option<OperatorDuty> {
         let session_id_as_txid = Txid::from_byte_array(*session_id.as_ref());
->>>>>>> cfd1ed9b
 
         debug!(claims = ?self.state.claim_txids, "get signatures exchange");
 
-<<<<<<< HEAD
-                    let graph_owner = state
-                        .state
-                        .claim_to_operator(&claim_txid)
-                        .expect("claim_txid must exist as it is part of the claim_txids");
-
-                    let input = &peg_out_graph_inputs
-                        .get(&graph_owner)
-                        .expect("graph input must exist if claim_txid exists");
-
-                    let (pog_prevouts, pog_sighashes, pog_witnesses) = contract
-                        .get_pog_cache()
-                        .await?
-                        .get(&input.stake_outpoint.txid)
-                        .map(|cached_graph| {
-                            (
-                                cached_graph.musig_inpoints(),
-                                cached_graph.musig_sighashes(),
-                                cached_graph.musig_witnesses(),
-                            )
-                        })
-                        .unwrap_or_else(|| {
-                            let pog = cfg.build_graph(input);
-                            (
-                                pog.musig_inpoints(),
-                                pog.musig_sighashes(),
-                                pog.musig_witnesses(),
-                            )
-                        });
-
-                    let mut slash_stake_len = None;
-                    for graphs in graph_partials.values() {
-                        for graph in graphs.values() {
-                            match slash_stake_len {
-                                Some(val) => assert_eq!(val, graph.slash_stake.len()),
-                                None => slash_stake_len = Some(graph.slash_stake.len()),
-                            }
-                        }
-                    }
-
-                    let Some(aggnonces) =
-                        agg_nonces.get(&claim_txid).and_then(|session_aggnonces| {
-                            PogMusigF::<AggNonce>::unpack(session_aggnonces.to_vec())
-                        })
-                    else {
-                        warn!(%claim_txid, "no aggnonces found for claim txid");
-
-                        return Ok(None);
-                    };
-
-                    return Ok(Some(OperatorDuty::PublishGraphSignatures {
-                        claim_txid,
-                        aggnonces,
-                        pog_prevouts,
-                        pog_sighashes,
-                        witnesses: pog_witnesses,
-                        partial_signatures: existing_partials,
-                    }));
-                }
-=======
         // First try to find by claim_txid
-        if let Some(deposit_txid) = self.state.claim_txids.get(&session_id_as_txid).copied() {
-            if let Some(csm) = self.state.active_contracts.get(&deposit_txid) {
+        if let Some(deposit_txid) = self.state.claim_txids.get(&session_id_as_txid) {
+            if let Some(csm) = self.state.active_contracts.get(deposit_txid) {
                 return Self::handle_graph_signatures_request(&self.cfg, session_id_as_txid, csm);
             }
         }
@@ -1307,7 +1193,6 @@
             None
         }
     }
->>>>>>> cfd1ed9b
 
     fn handle_graph_signatures_request(
         cfg: &ExecutionConfig,
@@ -1316,8 +1201,8 @@
     ) -> Option<OperatorDuty> {
         if let ContractState::Requested {
             peg_out_graph_inputs,
-            graph_nonces,
             graph_partials,
+            agg_nonces,
             ..
         } = &csm.state().state
         {
@@ -1330,7 +1215,6 @@
                 .and_then(|session_partials| session_partials.get(our_p2p_key))
                 .cloned();
 
-            let graph_nonces = graph_nonces.get(&claim_txid).unwrap().clone();
             let graph_owner = csm
                 .state()
                 .state
@@ -1341,24 +1225,35 @@
                 .get(&graph_owner)
                 .expect("graph input must exist if claim_txid exists");
 
-            let (pog_prevouts, pog_sighashes) = csm
+            let (pog_prevouts, pog_sighashes, pog_witnesses) = csm
                 .pog()
                 .get(&input.stake_outpoint.txid)
-                .map(|pog| (pog.musig_inpoints(), pog.musig_sighashes()))
+                .map(|cached_graph| {
+                    (
+                        cached_graph.musig_inpoints(),
+                        cached_graph.musig_sighashes(),
+                        cached_graph.musig_witnesses(),
+                    )
+                })
                 .unwrap_or_else(|| {
                     let pog = csm.cfg().build_graph(input);
-                    (pog.musig_inpoints(), pog.musig_sighashes())
+                    (
+                        pog.musig_inpoints(),
+                        pog.musig_sighashes(),
+                        pog.musig_witnesses(),
+                    )
                 });
+
+            let aggnonces = agg_nonces.get(&claim_txid).and_then(|session_aggnonces| {
+                PogMusigF::<AggNonce>::unpack(session_aggnonces.to_vec())
+            })?;
 
             Some(OperatorDuty::PublishGraphSignatures {
                 claim_txid,
-                pubnonces: csm
-                    .cfg()
-                    .operator_table
-                    .convert_map_op_to_btc(graph_nonces)
-                    .unwrap(),
+                aggnonces,
                 pog_prevouts,
                 pog_sighashes,
+                witnesses: pog_witnesses,
                 partial_signatures: existing_partials,
             })
         } else {
@@ -1373,22 +1268,6 @@
     ) -> Option<OperatorDuty> {
         info!(%deposit_request_txid, "received nag for root signatures");
 
-<<<<<<< HEAD
-                let our_p2p_key = self.cfg.operator_table.pov_op_key();
-                let existing_partial = root_partials.get(our_p2p_key).copied();
-                let deposit_tx = &cfg.deposit_tx;
-                let sighash = deposit_tx.sighashes()[0];
-
-                Some(OperatorDuty::PublishRootSignature {
-                    deposit_request_txid: session_id_as_txid,
-                    aggnonce: AggNonce::sum(root_nonces.values()),
-                    sighash,
-                    partial_signature: existing_partial,
-                    witness: cfg.deposit_tx.witnesses()[0].clone(),
-                })
-            }
-        })
-=======
         if let ContractState::Requested {
             root_nonces,
             root_partials,
@@ -1403,22 +1282,30 @@
 
             let deposit_tx = &csm.cfg().deposit_tx;
             let sighash = deposit_tx.sighashes()[0];
+            let witness = deposit_tx.witnesses()[0].clone();
+            let aggnonce = csm
+                .cfg()
+                .operator_table
+                .btc_keys()
+                .into_iter()
+                .filter_map(|btc_key| {
+                    let p2p_key = csm.cfg().operator_table.btc_key_to_op_key(&btc_key)?;
+
+                    root_nonces.get(p2p_key).cloned()
+                })
+                .sum();
 
             Some(OperatorDuty::PublishRootSignature {
                 deposit_request_txid,
-                nonces: csm
-                    .cfg()
-                    .operator_table
-                    .convert_map_op_to_btc(root_nonces.clone())
-                    .expect("received nonces from non-existent operator"),
+                aggnonce,
                 sighash,
+                witness,
                 partial_signature: existing_partial,
             })
         } else {
             warn!("nagged for nonces on a ContractSM that is not in a Requested state");
             None
         }
->>>>>>> cfd1ed9b
     }
 
     /// Generates a list of all of the commands needed to acquire P2P messages needed to move a
@@ -1725,12 +1612,6 @@
             )
             .await
             .inspect_err(log_error)
-        }
-
-        OperatorDuty::CommitSig { .. } => {
-            warn!("ignoring commit sig duty");
-
-            Ok(())
         }
 
         OperatorDuty::PublishRootSignature {
