//! This module defines the core state machine for the Bridge Deposit Contract. All of the states,
//! events and transition rules are encoded in this structure. When the ContractSM accepts an event
//! it may or may not give back an OperatorDuty to execute as a result of this state transition.
use std::{
    collections::{BTreeMap, HashMap, HashSet},
    fmt::Display,
    sync::Arc,
    thread,
};

use alpen_bridge_params::prelude::{ConnectorParams, PegOutGraphParams, StakeChainParams};
use bitcoin::{
    hashes::{
        serde::{Deserialize, Serialize},
        sha256,
    },
    sighash::{Prevouts, SighashCache},
    taproot, Network, OutPoint, ScriptBuf, TapSighashType, Transaction, Txid, XOnlyPublicKey,
};
use bitcoin_bosd::Descriptor;
use musig2::{
    secp256k1::{self, Message},
    verify_partial, AggNonce, KeyAggContext, PartialSignature, PubNonce,
};
use strata_bridge_primitives::{
    build_context::TxBuildContext,
    constants::NUM_ASSERT_DATA_TX,
    operator_table::OperatorTable,
    scripts::taproot::{create_message_hash, TaprootWitness},
    types::{BitcoinBlockHeight, OperatorIdx},
    wots::{self, Groth16Sigs, Wots256Sig},
};
use strata_bridge_stake_chain::{
    prelude::{STAKE_VOUT, WITHDRAWAL_FULFILLMENT_VOUT},
    stake_chain::StakeChainInputs,
    transactions::stake::{StakeTxData, StakeTxKind},
};
use strata_bridge_tx_graph::{
    peg_out_graph::{PegOutGraph, PegOutGraphInput, PegOutGraphSummary},
    pog_musig_functor::PogMusigF,
    transactions::{
        claim::ClaimTx,
        deposit::DepositTx,
        payout::NUM_PAYOUT_INPUTS,
        prelude::{
            AssertDataTxBatch, CovenantTx, WithdrawalMetadata, NUM_PAYOUT_OPTIMISTIC_INPUTS,
        },
    },
};
use strata_p2p_types::{P2POperatorPubKey, WotsPublicKeys};
use strata_primitives::params::RollupParams;
use strata_state::bridge_state::{DepositEntry, DepositState};
use thiserror::Error;
use tracing::{debug, error, info, warn};

use crate::predicates::{is_challenge, is_disprove, is_fulfillment_tx};

/// Helper structure for passing around the relevant information we receive in the DepositSetup P2P
/// message.
#[derive(Debug, Clone, Serialize, Deserialize)]
pub struct DepositSetup {
    /// The index of the stake transaction associated with this deposit.
    pub index: u32,

    /// The stake hash we received in the DepositSetup P2P message.
    pub hash: sha256::Hash,

    /// The peg-out-graph dust output funding source outpoint received in the DepositSetup P2P
    /// message.
    pub funding_outpoint: OutPoint,

    /// The P2TR key where the operator will ultimately receive a reimbursement for a valid
    /// withdrawal fulfillment.
    pub operator_pk: XOnlyPublicKey,

    /// The public wots keys we received from the DepositSetup P2P message.
    pub wots_pks: WotsPublicKeys,
}

impl DepositSetup {
    /// Conversion function into StakeTxData.
    pub fn stake_tx_data(&self) -> StakeTxData {
        StakeTxData {
            operator_funds: self.funding_outpoint,
            hash: self.hash,
            withdrawal_fulfillment_pk: strata_bridge_primitives::wots::Wots256PublicKey(Arc::new(
                self.wots_pks.withdrawal_fulfillment.0,
            )),
            operator_pubkey: self.operator_pk,
        }
    }
}

/// This is the unified event type for this state machine.
///
/// Events of this type will be repeatedly fed to the state machine until it terminates.
#[derive(Debug)]
#[expect(clippy::large_enum_variant)]
pub enum ContractEvent {
    /// Signifies that we have a new set of WOTS keys from one of our peers.
    DepositSetup {
        /// The operator's P2P public key.
        operator_p2p_key: P2POperatorPubKey,

        /// The operator's X-only public key used for CPFP outputs, payouts and funding inputs.
        operator_btc_key: XOnlyPublicKey,

        /// The hash used in the hashlock in the previous stake transaction.
        stake_hash: sha256::Hash,

        /// The stake transaction id that holds the stake corresponding to the current contract.
        stake_txid: Txid,

        /// The wots keys needed to construct the pog.
        wots_keys: Box<wots::PublicKeys>,
    },

    /// Signifies that we have a new set of nonces for the peg out graph from one of our peers for
    /// a graph with the given claim txid.
    GraphNonces {
        /// The peer identified by the public key that broadcasted the nonces.
        signer: P2POperatorPubKey,

        /// The Transaction ID of the claim transaction in the graph being signed.
        claim_txid: Txid,

        /// The set of pubnonces associated with each transaction input in the graph that needs to
        /// be MuSig2 signed.
        pubnonces: Vec<PubNonce>,
    },

    /// Signifies that we have a new set of signatures for the peg out graph from one of our peers
    /// for a graph with the given claim txid.
    GraphSigs {
        /// The peer identified by the public key that broadcasted the signatures.
        signer: P2POperatorPubKey,

        /// The Transaction ID of the claim transaction in the graph being signed.
        claim_txid: Txid,

        /// The set of partial signatures associated with each transaction input in the graph that
        /// needs to be MuSig2 signed.
        signatures: Vec<PartialSignature>,
    },

    /// Signifies that the partial signatures for the peg out graph have been aggregated.
    AggregatedSigs {
        /// The aggregated signatures for the peg out graph indexed by the transaction ID of the
        /// claim transaction in the peg out graph.
        agg_sigs: BTreeMap<Txid, PogMusigF<taproot::Signature>>,
    },

    /// Signifies that we have received a new deposit nonce from one of our peers.
    RootNonce(P2POperatorPubKey, PubNonce),

    /// Signifies that we have a new deposit signature from one of our peers.
    RootSig(P2POperatorPubKey, PartialSignature),

    /// Signifies that this withdrawal has been assigned.
    Assignment {
        /// The deposit entry that contains a valid assignment.
        deposit_entry: DepositEntry,

        /// The stake transaction that needs to be settled before the withdrawal fulfillment and
        /// claim transactions can be settled.
        stake_tx: StakeTxKind,

        /// The height of the last block in bitcoin covered by the sidesystem checkpoint containing
        /// the assignment.
        l1_start_height: BitcoinBlockHeight,
    },

    /// Signifies that the deposit transaction has been confirmed, the second value is the global
    /// deposit index.
    DepositConfirmation(Transaction),

    /// Signifies that a new transaction has been confirmed.
    PegOutGraphConfirmation(Transaction, BitcoinBlockHeight),

    /// Signifies that a new block has been connected to the chain tip.
    Block(BitcoinBlockHeight),

    /// Signifies that the claim transaction for this contract has failed verification.
    ClaimFailure,

    /// Signifies that the assertion chain for this contract is invalid.
    AssertionFailure,
}

/// Ways in which a contract can be resolved.
///
/// It may be resolved optimistically -- meaning that no challenges occur.
/// Or it may be resolved after the operator posts a valid proof on chain if their claim is
/// challenged.
#[derive(Debug, Clone, Copy, PartialEq, Eq, PartialOrd, Ord, Serialize, Deserialize)]
#[serde(rename_all = "snake_case")]
pub enum ResolutionPath {
    /// The optimistic resolution path is the one where the operator's claim is unchallenged and
    /// they are able to submit the Payout Optimistic transaction.
    Optimistic,

    /// The contested resolution path is the one where the operator's claim is challenged but they
    /// are able to post a valid proof on chain and subsequently submit the Payout transaction.
    Contested,
}

impl Display for ResolutionPath {
    fn fmt(&self, f: &mut std::fmt::Formatter<'_>) -> std::fmt::Result {
        match self {
            ResolutionPath::Optimistic => write!(f, "optimistic"),
            ResolutionPath::Contested => write!(f, "contested"),
        }
    }
}

/// This type contains all of the relevant state for the [`ContractSM`] on a per phase basis.
///
/// State Transitions:
/// - Requested -> Deposited
/// - Deposited -> Assigned
/// - Assigned -> Fulfilled
/// - Fulfilled -> Claimed
/// - Claimed -> Resolved
/// - Claimed -> ChainDisputed
/// - Claimed -> Challenged
/// - Claimed -> Asserted
/// - Asserted -> Disproved
/// - Asserted -> Resolved
///
/// The transaction ID used to index transactions and other data is the transaction ID of the claim
/// transaction in the operators' graphs.
#[derive(Debug, Clone, PartialEq, Eq, Serialize, Deserialize)]
pub enum ContractState {
    /// This state describes everything from the moment the deposit request confirms, to the moment
    /// the deposit confirms.
    Requested {
        /// The txid of the deposit request transaction that kicked off this contract.
        deposit_request_txid: Txid,

        /// This is the height where the requester can reclaim the request output if it has not yet
        /// been converted to a deposit.
        abort_deadline: BitcoinBlockHeight,

        /// This is a collection of the information needed to generate the peg-out-graphs on
        /// a per-operator basis.
        peg_out_graph_inputs: BTreeMap<P2POperatorPubKey, PegOutGraphInput>,

        /// These are the actual peg-out-graph input parameters and summaries for each operator.
        /// This will be stored so we can monitor the transactions relevant to advancing the
        /// contract through its lifecycle.
        peg_out_graph_summaries: BTreeMap<Txid, PegOutGraphSummary>,

        /// This is an index so we can look up the claim txid that is owned by the specified key.
        /// This is primarily used to process assignments.
        claim_txids: BTreeMap<P2POperatorPubKey, Txid>,

        /// This is a collection of nonces for all graphs and for all operators.
        graph_nonces: BTreeMap<Txid, BTreeMap<P2POperatorPubKey, PogMusigF<PubNonce>>>,

        /// This is a collection of all the packed aggregated nonces for each graph.
        ///
        /// This is used to validate partial signatures as they are received from the p2p.
        agg_nonces: BTreeMap<Txid, Vec<AggNonce>>,

        /// This is a collection of all partial signatures for all graphs (indexed by the claim
        /// txid) and for all operators.
        graph_partials: BTreeMap<Txid, BTreeMap<P2POperatorPubKey, PogMusigF<PartialSignature>>>,

        /// This is a collection of the aggregated signatures per graph that can be used to settle
        /// transactions in the peg out graph at withdrawal time.
        graph_sigs: BTreeMap<Txid, PogMusigF<taproot::Signature>>,

        /// This is a collection of nonces for the deposit tx for all operators.
        root_nonces: BTreeMap<P2POperatorPubKey, PubNonce>,

        /// This is a collection of all partial signatures for the deposit tx for all operators.
        root_partials: BTreeMap<P2POperatorPubKey, PartialSignature>,
    },

    /// This state describes everything from the moment the deposit confirms, to the moment the
    /// strata state commitment that assigns this deposit confirms.
    Deposited {
        /// These are the actual peg-out-graph input parameters and summaries for each operator.
        /// This will be stored so we can monitor the transactions relevant to advancing the
        /// contract through its lifecycle, as well as reconstructing the graph when necessary.
        peg_out_graphs: BTreeMap<Txid, (PegOutGraphInput, PegOutGraphSummary)>,

        /// This is an index so we can look up the claim txid that is owned by the specified key.
        /// This is primarily used to process assignments.
        claim_txids: BTreeMap<P2POperatorPubKey, Txid>,

        /// This is a collection of the aggregated signatures per graph that can be used to settle
        /// transactions in the peg out graph at withdrawal time.
        graph_sigs: BTreeMap<Txid, PogMusigF<taproot::Signature>>,
    },

    /// This state describes everything from the moment the strata state commitment corresponding
    /// to a valid withdrawal assignment is posted to bitcoin all the way to the corresponding
    /// stake transaction being confirmed.
    Assigned {
        /// These are the actual peg-out-graph input parameters and summaries for each operator.
        /// This will be stored so we can monitor the transactions relevant to advancing the
        /// contract through its lifecycle, as well as reconstructing the graph when necessary.
        peg_out_graphs: BTreeMap<Txid, (PegOutGraphInput, PegOutGraphSummary)>,

        /// This is an index so we can look up the claim txid that is owned by the specified key.
        /// This is primarily used to process assignments.
        claim_txids: BTreeMap<P2POperatorPubKey, Txid>,

        /// This is a collection of the aggregated signatures per graph that can be used to settle
        /// transactions in the peg out graph at withdrawal time.
        graph_sigs: BTreeMap<Txid, PogMusigF<taproot::Signature>>,

        /// The operator responsible for fulfilling the withdrawal.
        fulfiller: OperatorIdx,

        /// The descriptor of the recipient.
        recipient: Descriptor,

        /// The deadline by which the operator must fulfill the withdrawal before it is reassigned.
        deadline: BitcoinBlockHeight,

        /// The graph that belongs to the assigned operator.
        active_graph: (PegOutGraphInput, PegOutGraphSummary),

        /// The transaction ID of the withdrawal request transaction in the execution environment.
        withdrawal_request_txid: Txid,

        /// The height of the last block in bitcoin covered by the sidesystem checkpoint containing
        /// the assignment.
        l1_start_height: BitcoinBlockHeight,
    },

    /// This state describes everything from the moment stake transaction corresponding to this
    /// deposit confirms to the moment the fulfillment transaction confirms for the assigned
    /// operator.
    StakeTxReady {
        /// These are the actual peg-out-graph input parameters and summaries for each operator.
        /// This will be stored so we can monitor the transactions relevant to advancing the
        /// contract through its lifecycle, as well as reconstructing the graph when necessary.
        peg_out_graphs: BTreeMap<Txid, (PegOutGraphInput, PegOutGraphSummary)>,

        /// This is an index so we can look up the claim txid that is owned by the specified key.
        /// This is primarily used to process assignments.
        claim_txids: BTreeMap<P2POperatorPubKey, Txid>,

        /// This is a collection of the aggregated signatures per graph that can be used to settle
        /// transactions in the peg out graph at withdrawal time.
        graph_sigs: BTreeMap<Txid, PogMusigF<taproot::Signature>>,

        /// The operator responsible for fulfilling the withdrawal.
        fulfiller: OperatorIdx,

        /// The descriptor of the recipient.
        recipient: Descriptor,

        /// The deadline by which the operator must fulfill the withdrawal before it is reassigned.
        deadline: BitcoinBlockHeight,

        /// The graph that belongs to the assigned operator.
        active_graph: (PegOutGraphInput, PegOutGraphSummary),

        /// The transaction ID of the withdrawal request transaction in the execution environment.
        withdrawal_request_txid: Txid,

        /// The height of the last block in bitcoin covered by the sidesystem checkpoint containing
        /// the assignment.
        l1_start_height: BitcoinBlockHeight,
    },

    /// This state describes everything from the moment the fulfillment transaction confirms, to
    /// the moment the claim transaction confirms.
    Fulfilled {
        /// These are the actual peg-out-graph input parameters and summaries for each operator.
        /// This will be stored so we can monitor the transactions relevant to advancing the
        /// contract through its lifecycle, as well as reconstructing the graph when necessary.
        peg_out_graphs: BTreeMap<Txid, (PegOutGraphInput, PegOutGraphSummary)>,

        /// This is an index so we can look up the claim txid that is owned by the specified key.
        /// This is primarily used to process assignments.
        claim_txids: BTreeMap<P2POperatorPubKey, Txid>,

        /// This is a collection of the aggregated signatures per graph that can be used to settle
        /// transactions in the peg out graph at withdrawal time.
        graph_sigs: BTreeMap<Txid, PogMusigF<taproot::Signature>>,

        /// The operator responsible for fulfilling the withdrawal.
        fulfiller: OperatorIdx,

        /// The graph that belongs to the assigned operator.
        active_graph: (PegOutGraphInput, PegOutGraphSummary),

        /// The withdrawal fulfillment transaction ID.
        withdrawal_fulfillment_txid: Txid,

        /// The bitcoin block height at which the withdrawal fulfillment transaction was confirmed.
        withdrawal_fulfillment_height: BitcoinBlockHeight,

        /// The height of the last block in bitcoin covered by the sidesystem checkpoint containing
        /// the assignment.
        l1_start_height: BitcoinBlockHeight,
    },

    /// This state describes everything from the moment the claim transaction confirms, to the
    /// moment either the challenge transaction confirms, or the optimistic payout transaction
    /// confirms.
    Claimed {
        /// These are the actual peg-out-graph input parameters and summaries for each operator.
        /// This will be stored so we can monitor the transactions relevant to advancing the
        /// contract through its lifecycle, as well as reconstructing the graph when necessary.
        peg_out_graphs: BTreeMap<Txid, (PegOutGraphInput, PegOutGraphSummary)>,

        /// This is an index so we can look up the claim txid that is owned by the specified key.
        /// This is primarily used to process assignments.
        claim_txids: BTreeMap<P2POperatorPubKey, Txid>,

        /// This is a collection of the aggregated signatures per graph that can be used to settle
        /// transactions in the peg out graph at withdrawal time.
        graph_sigs: BTreeMap<Txid, PogMusigF<taproot::Signature>>,

        /// The height at which the claim transaction was confirmed.
        claim_height: BitcoinBlockHeight,

        /// The operator responsible for fulfilling the withdrawal.
        fulfiller: OperatorIdx,

        /// The graph that belongs to the assigned operator.
        active_graph: (PegOutGraphInput, PegOutGraphSummary),

        /// The transaction ID of the withdrawal fulfillment transaction.
        withdrawal_fulfillment_txid: Txid,

        /// The commitment to the withdrawal fulfillment txid that was included in the claim
        /// transaction.
        withdrawal_fulfillment_commitment: Wots256Sig,

        /// The height of the last block in bitcoin covered by the sidesystem checkpoint containing
        /// the assignment.
        l1_start_height: BitcoinBlockHeight,
    },

    /// This state describes everything from the moment the challenge transaction is confirmed to
    /// the moment the pre-assert transaction is confirmed.
    Challenged {
        /// These are the actual peg-out-graph input parameters and summaries for each operator.
        /// This will be stored so we can monitor the transactions relevant to advancing the
        /// contract through its lifecycle, as well as reconstructing the graph when necessary.
        peg_out_graphs: BTreeMap<Txid, (PegOutGraphInput, PegOutGraphSummary)>,

        /// This is an index so we can look up the claim txid that is owned by the specified key.
        /// This is primarily used to process assignments.
        claim_txids: BTreeMap<P2POperatorPubKey, Txid>,

        /// This is a collection of the aggregated signatures per graph that can be used to settle
        /// transactions in the peg out graph at withdrawal time.
        graph_sigs: BTreeMap<Txid, PogMusigF<taproot::Signature>>,

        /// The operator responsible for fulfilling the withdrawal.
        fulfiller: OperatorIdx,

        /// The graph that belongs to the assigned operator.
        active_graph: (PegOutGraphInput, PegOutGraphSummary),

        /// The height at which the claim transaction was confirmed.
        claim_height: BitcoinBlockHeight,

        /// The transaction ID of the withdrawal fulfillment transaction.
        withdrawal_fulfillment_txid: Txid,

        /// The commitment to the withdrawal fulfillment txid that was included in the claim
        /// transaction.
        withdrawal_fulfillment_commitment: Wots256Sig,

        /// The height of the last block in bitcoin covered by the sidesystem checkpoint containing
        /// the assignment.
        l1_start_height: BitcoinBlockHeight,
    },

    /// This state describes everything from the moment the pre-assert transaction is confirmed to
    /// the moment all of the assert-data transactions are confirmed.
    PreAssertConfirmed {
        /// These are the actual peg-out-graph input parameters and summaries for each operator.
        /// This will be stored so we can monitor the transactions relevant to advancing the
        /// contract through its lifecycle, as well as reconstructing the graph when necessary.
        peg_out_graphs: BTreeMap<Txid, (PegOutGraphInput, PegOutGraphSummary)>,

        /// This is an index so we can look up the claim txid that is owned by the specified key.
        /// This is primarily used to process assignments.
        claim_txids: BTreeMap<P2POperatorPubKey, Txid>,

        /// This is a collection of aggregated signatures per graph that can be used to settle
        /// transactions in the peg out graph at withdrawal time.
        graph_sigs: BTreeMap<Txid, PogMusigF<taproot::Signature>>,

        /// The operator responsible for fulfilling the withdrawal.
        fulfiller: OperatorIdx,

        /// The graph that belongs to the assigned operator.
        active_graph: (PegOutGraphInput, PegOutGraphSummary),

        /// The height at which the claim transaction was confirmed.
        claim_height: BitcoinBlockHeight,

        /// The transaction ID of the withdrawal fulfillment transaction.
        withdrawal_fulfillment_txid: Txid,

        /// The commitment to the withdrawal fulfillment txid that was included in the claim
        /// transaction.
        withdrawal_fulfillment_commitment: Wots256Sig,

        /// The height of the last block in bitcoin covered by the sidesystem checkpoint containing
        /// the assignment.
        l1_start_height: BitcoinBlockHeight,

        /// The witnesses in each of the assert-data transactions that commit to the proof.
        signed_assert_data_txs: HashMap<Txid, Transaction>,
    },

    /// This state describes everything from the moment all of the assert-data transactions are
    /// confirmed to the moment the post-assert transaction is confirmed.
    AssertDataConfirmed {
        /// These are the actual peg-out-graph input parameters and summaries for each operator.
        /// This will be stored so we can monitor the transactions relevant to advancing the
        /// contract through its lifecycle, as well as reconstructing the graph when necessary.
        peg_out_graphs: BTreeMap<Txid, (PegOutGraphInput, PegOutGraphSummary)>,

        /// This is an index so we can look up the claim txid that is owned by the specified key.
        /// This is primarily used to process assignments.
        claim_txids: BTreeMap<P2POperatorPubKey, Txid>,

        /// This is a collection of aggregated signatures per graph that can be used to settle
        /// transactions in the peg out graph at withdrawal time.
        graph_sigs: BTreeMap<Txid, PogMusigF<taproot::Signature>>,

        /// The operator responsible for fulfilling the withdrawal.
        fulfiller: OperatorIdx,

        /// The graph that belongs to the assigned operator.
        active_graph: (PegOutGraphInput, PegOutGraphSummary),

        /// The transaction ID of the withdrawal fulfillment transaction.
        withdrawal_fulfillment_txid: Txid,

        /// The commitment to the withdrawal fulfillment txid that was included in the claim
        /// transaction.
        withdrawal_fulfillment_commitment: Wots256Sig,

        /// The witnesses in each of the assert-data transactions that commit to the proof.
        signed_assert_data_txs: HashMap<Txid, Transaction>,
    },

    /// This state describes everything from the moment the post-assert transaction is confirmed to
    /// the moment either the payout or disprove transaction is confirmed.
    Asserted {
        /// These are the actual peg-out-graph input parameters and summaries for each operator.
        /// This will be stored so we can monitor the transactions relevant to advancing the
        /// contract through its lifecycle, as well as reconstructing the graph when necessary.
        peg_out_graphs: BTreeMap<Txid, (PegOutGraphInput, PegOutGraphSummary)>,

        /// This is an index so we can look up the claim txid that is owned by the specified key.
        /// This is primarily used to process assignments.
        claim_txids: BTreeMap<P2POperatorPubKey, Txid>,

        /// This is a collection of the aggregated signatures per graph that can be used to settle
        /// transactions in the peg out graph at withdrawal time.
        graph_sigs: BTreeMap<Txid, PogMusigF<taproot::Signature>>,

        /// The operator responsible for fulfilling the withdrawal.
        fulfiller: OperatorIdx,

        /// The graph that belongs to the assigned operator.
        active_graph: (PegOutGraphInput, PegOutGraphSummary),

        /// The height at which the post-assert transaction was confirmed.
        post_assert_height: BitcoinBlockHeight,

        /// The transaction ID of the withdrawal fulfillment transaction.
        withdrawal_fulfillment_txid: Txid,

        /// The commitment to the withdrawal fulfillment txid that was included in the claim
        /// transaction.
        withdrawal_fulfillment_commitment: Wots256Sig,

        /// The commitment to the proof that was included in the assert-data transactions.
        proof_commitment: Groth16Sigs,
    },

    /// This state describes the state after the disprove transaction confirms.
    Disproved {},

    /// This state describes the state after either the optimistic or defended payout transactions
    /// confirm.
    Resolved {
        /// The transaction ID of the withdrawal fulfillment transaction.
        withdrawal_fulfillment_txid: Txid,

        /// The transaction ID of either the optimistic payout transaction or the contested payout
        /// transaction.
        payout_txid: Txid,

        /// The nature of the resolution.
        path: ResolutionPath,
    },
}

impl Display for ContractState {
    fn fmt(&self, f: &mut std::fmt::Formatter<'_>) -> std::fmt::Result {
        let display_str = match self {
            ContractState::Requested {
                deposit_request_txid,
                ..
<<<<<<< HEAD
            } => format!("requested ({deposit_request_txid})"),
=======
            } => format!("Requested ({deposit_request_txid})"),
>>>>>>> 2304ccde
            ContractState::Deposited { .. } => "Deposited".to_string(),
            ContractState::Assigned {
                fulfiller,
                recipient,
                deadline,
                ..
            } => format!(
<<<<<<< HEAD
                "assigned to {fulfiller} with recipient: {recipient} and deadline {deadline}",
=======
                "Assigned to {fulfiller} with recipient: {recipient} and deadline {deadline}"
>>>>>>> 2304ccde
            ),
            ContractState::StakeTxReady {
                active_graph,
                fulfiller,
                ..
            } => format!(
                "StakeTxReady ({}) for operator {fulfiller}",
                active_graph.1.stake_txid
            ),
            ContractState::Fulfilled { fulfiller, .. } => {
<<<<<<< HEAD
                format!("fulfilled by operator {fulfiller}")
=======
                format!("Fulfilled by operator {fulfiller}")
>>>>>>> 2304ccde
            }
            ContractState::Claimed {
                claim_height,
                fulfiller,
                active_graph,
                ..
            } => format!(
                "claimed by operator {fulfiller} at height {claim_height} ({})",
                active_graph.1.claim_txid
            ),
            ContractState::Challenged {
                fulfiller,
                active_graph,
                ..
            } => format!(
                "challenged operator {fulfiller}'s claim ({})",
                active_graph.1.claim_txid
            ),
            ContractState::PreAssertConfirmed {
                fulfiller,
                active_graph,
                ..
            } => {
                format!(
                    "PreAssertConfirmed by operator {} for claim ({})",
                    fulfiller, active_graph.1.claim_txid
                )
            }
            ContractState::AssertDataConfirmed {
                fulfiller,
                active_graph,
                signed_assert_data_txs,
                ..
            } => {
                format!(
                    "AssertDataConfirmed by operator {} for claim ({}) - {}/{NUM_ASSERT_DATA_TX}",
                    fulfiller,
                    active_graph.1.claim_txid,
                    signed_assert_data_txs.len(),
                )
            }
            ContractState::Asserted {
                fulfiller,
                active_graph,
                ..
            } => format!(
<<<<<<< HEAD
                "asserted by operator {fulfiller} at height {post_assert_height} ({})",
                active_graph.1.post_assert_txid
=======
                "Asserted by operator {} ({})",
                fulfiller, active_graph.1.post_assert_txid
>>>>>>> 2304ccde
            ),
            ContractState::Disproved { .. } => "Disproved".to_string(),
            ContractState::Resolved {
                withdrawal_fulfillment_txid,
                payout_txid,
                path,
            } => {
                format!("Resolved via {path} path with withdrawal fulfillment ({withdrawal_fulfillment_txid}) and payout ({payout_txid})")
            }
        };

        write!(f, "ContractState: {display_str}")
    }
}

impl ContractState {
    /// Initializes a contract state at the beginning of its lifecycle with the given arguments.
    pub const fn new(
        deposit_request_txid: Txid,
        abort_deadline: BitcoinBlockHeight,
    ) -> ContractState {
        ContractState::Requested {
            deposit_request_txid,
            abort_deadline,
            peg_out_graph_inputs: BTreeMap::new(),
            peg_out_graph_summaries: BTreeMap::new(),
            claim_txids: BTreeMap::new(),
            graph_nonces: BTreeMap::new(),
            agg_nonces: BTreeMap::new(),
            graph_partials: BTreeMap::new(),
            graph_sigs: BTreeMap::new(),
            root_nonces: BTreeMap::new(),
            root_partials: BTreeMap::new(),
        }
    }

    /// Computes all of the [`PegOutGraphSummary`]s that this contract state is currently aware of.
    pub fn summaries(&self) -> Vec<PegOutGraphSummary> {
        fn get_summaries<T>(
            g: &BTreeMap<T, (PegOutGraphInput, PegOutGraphSummary)>,
        ) -> Vec<PegOutGraphSummary> {
            g.values().map(|(_, summary)| summary).cloned().collect()
        }

        match self {
            ContractState::Requested {
                peg_out_graph_summaries: peg_out_graphs,
                ..
            } => peg_out_graphs.values().cloned().collect(),
            ContractState::Deposited { peg_out_graphs, .. }
            | ContractState::Assigned { peg_out_graphs, .. }
            | ContractState::StakeTxReady { peg_out_graphs, .. }
            | ContractState::Fulfilled { peg_out_graphs, .. }
            | ContractState::Claimed { peg_out_graphs, .. }
            | ContractState::Challenged { peg_out_graphs, .. }
            | ContractState::PreAssertConfirmed { peg_out_graphs, .. }
            | ContractState::AssertDataConfirmed { peg_out_graphs, .. }
            | ContractState::Asserted { peg_out_graphs, .. } => get_summaries(peg_out_graphs),
            ContractState::Disproved { .. } | ContractState::Resolved { .. } => Vec::new(),
        }
    }

    /// Gets the transaction IDs of the claim transactions for this contract.
    pub fn claim_txids(&self) -> HashSet<Txid> {
        let claim_txids = match &self {
            ContractState::Requested { claim_txids, .. }
            | ContractState::Deposited { claim_txids, .. }
            | ContractState::Assigned { claim_txids, .. }
            | ContractState::StakeTxReady { claim_txids, .. }
            | ContractState::Fulfilled { claim_txids, .. }
            | ContractState::Claimed { claim_txids, .. }
            | ContractState::Challenged { claim_txids, .. }
            | ContractState::PreAssertConfirmed { claim_txids, .. }
            | ContractState::AssertDataConfirmed { claim_txids, .. }
            | ContractState::Asserted { claim_txids, .. } => claim_txids,
            ContractState::Disproved { .. } | ContractState::Resolved { .. } => &BTreeMap::new(),
        };

        claim_txids.values().copied().collect()
    }

    /// Gets the musig2-aggregated graph signatures for this contract.
    pub fn graph_sigs(&self) -> BTreeMap<Txid, PogMusigF<taproot::Signature>> {
        let graph_sigs = match &self {
            ContractState::Requested { graph_sigs, .. }
            | ContractState::Deposited { graph_sigs, .. }
            | ContractState::Assigned { graph_sigs, .. }
            | ContractState::StakeTxReady { graph_sigs, .. }
            | ContractState::Fulfilled { graph_sigs, .. }
            | ContractState::Claimed { graph_sigs, .. }
            | ContractState::Challenged { graph_sigs, .. }
            | ContractState::PreAssertConfirmed { graph_sigs, .. }
            | ContractState::AssertDataConfirmed { graph_sigs, .. }
            | ContractState::Asserted { graph_sigs, .. } => graph_sigs,
            ContractState::Disproved { .. } | ContractState::Resolved { .. } => &BTreeMap::new(),
        };

        graph_sigs.clone()
    }

    /// Maps the claim_txid to the operator's p2p key.
    pub fn claim_to_operator(&self, claim_txid: &Txid) -> Option<P2POperatorPubKey> {
        let claim_txids = match self {
            ContractState::Requested { claim_txids, .. }
            | ContractState::Deposited { claim_txids, .. }
            | ContractState::Assigned { claim_txids, .. }
            | ContractState::StakeTxReady { claim_txids, .. }
            | ContractState::Fulfilled { claim_txids, .. }
            | ContractState::Claimed { claim_txids, .. }
            | ContractState::Challenged { claim_txids, .. }
            | ContractState::PreAssertConfirmed { claim_txids, .. }
            | ContractState::AssertDataConfirmed { claim_txids, .. } => claim_txids,
            ContractState::Asserted { claim_txids, .. } => claim_txids,
            ContractState::Disproved {} | ContractState::Resolved { .. } => &BTreeMap::new(),
        };

        claim_txids.iter().find_map(|(op_key, claim)| {
            if claim == claim_txid {
                Some(op_key.clone())
            } else {
                None
            }
        })
    }

    /// Gets the graph input for a particular claim transaction ID.
    pub fn graph_input(&self, claim_txid: Txid) -> Option<&PegOutGraphInput> {
        match self {
            ContractState::Requested {
                peg_out_graph_inputs,
                ..
            } => self
                .claim_to_operator(&claim_txid)
                .and_then(|op_key| peg_out_graph_inputs.get(&op_key)),
            ContractState::Deposited { peg_out_graphs, .. }
            | ContractState::Assigned { peg_out_graphs, .. }
            | ContractState::StakeTxReady { peg_out_graphs, .. }
            | ContractState::Fulfilled { peg_out_graphs, .. }
            | ContractState::Claimed { peg_out_graphs, .. }
            | ContractState::Challenged { peg_out_graphs, .. }
            | ContractState::PreAssertConfirmed { peg_out_graphs, .. }
            | ContractState::AssertDataConfirmed { peg_out_graphs, .. }
            | ContractState::Asserted { peg_out_graphs, .. } => {
                peg_out_graphs.get(&claim_txid).map(|(input, _)| input)
            }
            ContractState::Disproved {} | ContractState::Resolved { .. } => None,
        }
    }

    /// Gets the graph summary for a particular claim transaction ID.
    pub fn graph_summary(&self, claim_txid: Txid) -> Option<&PegOutGraphSummary> {
        match self {
            ContractState::Requested {
                peg_out_graph_summaries,
                ..
            } => peg_out_graph_summaries.get(&claim_txid),
            ContractState::Deposited { peg_out_graphs, .. }
            | ContractState::Assigned { peg_out_graphs, .. }
            | ContractState::StakeTxReady { peg_out_graphs, .. }
            | ContractState::Fulfilled { peg_out_graphs, .. }
            | ContractState::Claimed { peg_out_graphs, .. }
            | ContractState::Challenged { peg_out_graphs, .. }
            | ContractState::PreAssertConfirmed { peg_out_graphs, .. }
            | ContractState::AssertDataConfirmed { peg_out_graphs, .. }
            | ContractState::Asserted { peg_out_graphs, .. } => {
                peg_out_graphs.get(&claim_txid).map(|(_, summary)| summary)
            }
            ContractState::Disproved {} | ContractState::Resolved { .. } => None,
        }
    }
}

/// This is the set of events that are not directly derived from the chain state or the p2p network
/// but rather serve a specific auxiliary function in the contract state machine architecture.
#[derive(Debug, Clone)]
pub enum SyntheticEvent {
    /// Siginifies that we have aggregated the partial signatures for all relevant inpoints of all
    /// the graphs for a particular contract (identified by the deposit txid) and that these need
    /// to be committed.
    ///
    /// The committed signatures are used during withdrawal execution to settle relevant
    /// transactions in the pre-signed peg-out graph.
    AggregatedSigs {
        /// The transaction ID of the deposit transaction that this contract is associated with.
        deposit_txid: Txid,

        /// The aggregated signatures for the peg out graph indexed by the transaction ID of the
        /// claim transaction in the peg out graph.
        agg_sigs: BTreeMap<Txid, PogMusigF<taproot::Signature>>,
    },
}

/// This is the superset of all possible operator duties.
#[derive(Debug, Clone)]
#[expect(clippy::large_enum_variant)]
pub enum OperatorDuty {
    /// Instructs us to terminate this contract.
    Abort,

    /// Instructs us to publish our pre-stake data.
    PublishStakeChainExchange,

    /// Instructs us to publish the setup data for this contract.
    PublishDepositSetup {
        /// Transaction ID of the DT
        deposit_txid: Txid,

        /// The index of the deposit
        deposit_idx: u32,

        /// The data about the stake transaction.
        stake_chain_inputs: StakeChainInputs,
    },

    /// Instructs us to publish our graph nonces for this contract.
    PublishGraphNonces {
        /// Claim Transaction ID of the Graph being signed.
        claim_txid: Txid,

        /// The set of outpoints that need to be signed.
        pog_prevouts: PogMusigF<OutPoint>,

        /// The set of taproot witnesses required to reconstruct the taproot control blocks for the
        /// outpoints.
        pog_witnesses: PogMusigF<TaprootWitness>,

        /// Pre-generated nonces to publish.
        ///
        /// The duty executor will generate new nonces if [`None`] is passed.
        nonces: Option<PogMusigF<PubNonce>>,
    },

    /// Instructs us to send out signatures for the peg out graph.
    PublishGraphSignatures {
        /// Transaction ID of the DT.
        claim_txid: Txid,

        /// Nonces collected from each operator's musig2 sessions.
        /// Order of Vecs is determined by implementation.
        pubnonces: BTreeMap<secp256k1::PublicKey, PogMusigF<PubNonce>>,

        /// The set of outpoints that need to be signed.
        pog_prevouts: PogMusigF<OutPoint>,

        /// The set of sighashes that need to be signed.
        pog_sighashes: PogMusigF<Message>,

        /// Pre-generated partial signatures to publish.
        ///
        /// The duty executor will generate new partial signatures if [`None`] is passed.
        partial_signatures: Option<PogMusigF<PartialSignature>>,
    },

    /// Instructs us to commit the aggregated signatures to state.
    CommitSig {
        /// The transaction ID of the deposit transaction for this contract.
        deposit_txid: Txid,

        /// The partial signatures for all graphs.
        graph_partials: BTreeMap<Txid, BTreeMap<P2POperatorPubKey, PogMusigF<PartialSignature>>>,

        /// The inpoints that need to be MuSig2-signed.
        pog_inpoints: BTreeMap<Txid, PogMusigF<OutPoint>>,

        /// The witness types for the inputs that need to be MuSig2-signed.
        pog_sighash_types: BTreeMap<Txid, PogMusigF<TapSighashType>>,
    },

    /// Instructs us to send out our nonce for the deposit transaction signature.
    PublishRootNonce {
        /// Transaction ID of the DRT
        deposit_request_txid: Txid,

        /// The taproot witness required to reconstruct the taproot control block for the outpoint.
        witness: TaprootWitness,

        /// Pre-generated nonce to publish.
        ///
        /// The duty executor will generate new nonce if [`None`] is passed.
        nonce: Option<PubNonce>,
    },

    /// Instructs us to send out signatures for the deposit transaction.
    PublishRootSignature {
        /// Transaction ID of the DRT
        deposit_request_txid: Txid,

        /// The nonces received from peers.
        nonces: BTreeMap<secp256k1::PublicKey, PubNonce>,

        /// The sighash that needs to be signed.
        sighash: Message,

        /// Pre-generated partial signature to publish.
        ///
        /// The duty executor will generate new partial signature if [`None`] is passed.
        partial_signature: Option<PartialSignature>,
    },

    /// Instructs us to submit the deposit transaction to the network.
    PublishDeposit {
        /// Deposit transaction to be signed and published.
        deposit_tx: DepositTx,

        /// Partial signatures from peers.
        partial_sigs: BTreeMap<P2POperatorPubKey, PartialSignature>,
    },

    /// Injection function for a FulfillerDuty.
    FulfillerDuty(FulfillerDuty),

    /// Injection function for a VerifierDuty.
    VerifierDuty(VerifierDuty),
}

impl Display for OperatorDuty {
    fn fmt(&self, f: &mut std::fmt::Formatter<'_>) -> std::fmt::Result {
        match self {
            OperatorDuty::Abort => write!(f, "Abort"),
            OperatorDuty::PublishStakeChainExchange => write!(f, "PublishStakeChainExchange"),
            OperatorDuty::PublishDepositSetup {
                deposit_txid,
                deposit_idx,
                ..
            } => write!(f, "PublishDepositSetup ({deposit_txid}, {deposit_idx})"),
            OperatorDuty::PublishGraphNonces { claim_txid, .. } => {
                write!(f, "PublishGraphNonces ({claim_txid})")
            }
            OperatorDuty::PublishGraphSignatures { claim_txid, .. } => {
                write!(f, "PublishGraphSignatures ({claim_txid})")
            }
            OperatorDuty::CommitSig { deposit_txid, .. } => {
                write!(f, "CommitSig (deposit: {deposit_txid})")
            }
            OperatorDuty::PublishRootNonce {
                deposit_request_txid,
                ..
            } => write!(f, "PublishRootNonce ({deposit_request_txid})"),
            OperatorDuty::PublishRootSignature {
                deposit_request_txid,
                ..
            } => write!(f, "PublishRootSignature ({deposit_request_txid})"),
            OperatorDuty::PublishDeposit { deposit_tx, .. } => {
                write!(f, "PublishDeposit ({})", deposit_tx.compute_txid())
            }
            OperatorDuty::FulfillerDuty(fulfiller_duty) => {
                write!(f, "FulfillerDuty: {fulfiller_duty}")
            }
            OperatorDuty::VerifierDuty(verifier_duty) => write!(f, "VerifierDuty: {verifier_duty}"),
        }
    }
}

/// This is a duty that has to be carried out if we are the assigned operator.
#[derive(Debug, Clone)]
#[expect(clippy::large_enum_variant)]
pub enum FulfillerDuty {
    /// Instructs us to send our initial StakeChainExchange message.
    InitStakeChain,

    /// Originates when strata state on L1 is published and there has been an assignment.
    AdvanceStakeChain {
        /// Index of the stake transaction to advance to.
        stake_index: u32,

        /// The stake transaction to advance corresponding to the stake index.
        stake_tx: StakeTxKind,
    },

    /// Originates when strata state on L1 is published and assignment is self.
    PublishFulfillment {
        /// Withdrawal metadata.
        withdrawal_metadata: WithdrawalMetadata,

        /// The BOSD Descriptor of the user.
        user_descriptor: Descriptor,

        /// The block height by which the fulfillment must be confirmed.
        deadline: BitcoinBlockHeight,
    },

    /// Originates when Fulfillment confirms (is buried?)
    PublishClaim {
        /// The transaction ID of the withdrawal fulfillment transaction that is committed in the
        /// claim transaction.
        withdrawal_fulfillment_txid: Txid,

        /// The transaction ID of the stake transaction whose output is spent by the claim
        /// transaction.
        stake_txid: Txid,

        /// The transaction ID of the deposit transaction that is being claimed.
        deposit_txid: Txid,
    },

    /// Originates after reaching timelock expiry for Claim transaction
    PublishPayoutOptimistic {
        /// The transaction ID of the deposit transaction that is being claimed.
        deposit_txid: Txid,

        /// The transaction ID of the claim transaction whose output(s) the payout optimistic
        /// transaction
        /// spends.
        claim_txid: Txid,

        /// The transaction ID of the stake transaction whose output is spent by the claim
        /// transaction.
        stake_txid: Txid,

        /// The index of the associated stake transaction.
        stake_index: u32,

        /// The partial signatures required to settle the `PayoutOptimistic` transaction.
        agg_sigs: Box<[taproot::Signature; NUM_PAYOUT_OPTIMISTIC_INPUTS]>,
    },

    /// Originates once the challenge transaction is confirmed.
    PublishPreAssert {
        /// The index of the deposit being claimed.
        deposit_idx: u32,

        /// The transaction ID of the deposit being claimed.
        deposit_txid: Txid,

        /// The transaction ID of the claim transaction in the peg-out graph.
        claim_txid: Txid,

        /// The aggregate signature required to settle the pre-assert transaction.
        agg_sig: taproot::Signature,
    },

    /// Originates once the pre-assert transaction is confirmed.
    PublishAssertData {
        /// The transaction ID of the withdrawal fulfillment transaction.
        withdrawal_fulfillment_txid: Txid,

        /// Start height of the bitcoin chain fragment that is part of the proof being asserted.
        start_height: BitcoinBlockHeight,

        /// The index of the deposit being claimed.
        deposit_idx: u32,

        /// The transaction ID of the deposit being claimed.
        deposit_txid: Txid,

        /// The transaction ID of the pre-assert transaction.
        pre_assert_txid: Txid,

        /// The locking scripts in the output of the pre-assert transaction.
        pre_assert_locking_scripts: Box<[ScriptBuf; NUM_ASSERT_DATA_TX]>,
    },

    /// Originates once all the assert-data transactions have been confirmed.
    PublishPostAssertData {
        /// The transaction ID of the deposit transaction whose output is being claimed.
        deposit_txid: Txid,

        /// The transaction IDs of all the assert-data transactions whose outputs are spent by the
        /// post-assert transaction, in order.
        assert_data_txids: Box<[Txid; NUM_ASSERT_DATA_TX]>,

        /// The MuSig2 aggregated signatures required to settle the post-assert transaction.
        agg_sigs: Box<[taproot::Signature; NUM_ASSERT_DATA_TX]>,
    },

    /// Originates after post-assert timelock expires
    PublishPayout {
        /// The index of the deposit transaction whose output is being used to reimburse the
        /// operator.
        deposit_idx: u32,

        /// The transaction ID of the deposit transaction whose output is being used to reimburse
        /// the operator.
        deposit_txid: Txid,

        /// The transaction ID of the post-assert transaction whose output is being spent by the
        /// payout transaction.
        post_assert_txid: Txid,

        /// The transaction ID of the claim transaction whose output is being spent by the payout
        /// transaction.
        claim_txid: Txid,

        /// The transaction ID of the stake transaction whose output is spent by the payout
        /// transaction.
        stake_txid: Txid,

        /// The MuSig2 aggregated signatures required to settle the payout transaction.
        agg_sigs: Box<[taproot::Signature; NUM_PAYOUT_INPUTS]>,
    },
}

impl Display for FulfillerDuty {
    fn fmt(&self, f: &mut std::fmt::Formatter<'_>) -> std::fmt::Result {
        match self {
            FulfillerDuty::InitStakeChain => write!(f, "InitStakeChain"),
            FulfillerDuty::AdvanceStakeChain {
                stake_index,
                stake_tx,
            } => write!(
                f,
                "AdvanceStakeChain for stake_index: {stake_index}, stake_tx: {:?}",
                &stake_tx.psbt().unsigned_tx
            ),
            FulfillerDuty::PublishFulfillment {
                withdrawal_metadata,
                ..
            } => write!(f, "PublishFulfillment: {withdrawal_metadata:?}"),
            FulfillerDuty::PublishClaim { deposit_txid, .. } => {
                write!(f, "PublishClaim for {deposit_txid}")
            }
            FulfillerDuty::PublishPayoutOptimistic { deposit_txid, .. } => {
                write!(f, "PublishPayoutOptimistic for {deposit_txid}")
            }
            FulfillerDuty::PublishPreAssert {
                deposit_idx,
                deposit_txid,
                claim_txid,
                ..
            } => write!(
                f,
                "PublishPreAssert for deposit {deposit_idx} ({deposit_txid} and claim ({claim_txid}))"
            ),
            FulfillerDuty::PublishAssertData {
                withdrawal_fulfillment_txid,
                deposit_idx,
                ..
            } => write!(f, "PublishAssertData for {withdrawal_fulfillment_txid} and deposit {deposit_idx}"),
            FulfillerDuty::PublishPostAssertData { .. } => {
                write!(f, "PublishPostAssertData")
            }
            FulfillerDuty::PublishPayout { deposit_idx, deposit_txid, .. } => write!(f, "PublishPayout for deposit {deposit_idx} ({deposit_txid})"),
        }
    }
}

/// This is a duty that must be carried out as a Verifier.
#[derive(Debug, Clone)]
pub enum VerifierDuty {
    /// Originates when *other* operator Claim transaction is issued
    VerifyClaim,

    /// Originates when *other* operator PostAssert transaction is issued
    VerifyAssertion,

    /// Originates when any of other operator's Claim, PreAssert, Assert, or Post-Assert are
    /// issued.
    VerifyStake,

    /// Originates when fraudulent Claim transaction is issued
    PublishChallenge,

    /// Originates after Post-Assert is issued if Disprove script is satisfiable
    PublishDisprove,
}

impl Display for VerifierDuty {
    fn fmt(&self, f: &mut std::fmt::Formatter<'_>) -> std::fmt::Result {
        match self {
            VerifierDuty::VerifyClaim => write!(f, "VerifyClaim"),
            VerifierDuty::VerifyAssertion => write!(f, "VerifyAssertion"),
            VerifierDuty::VerifyStake => write!(f, "VerifyStake"),
            VerifierDuty::PublishChallenge => write!(f, "PublishChallenge"),
            VerifierDuty::PublishDisprove => write!(f, "PublishDisprove"),
        }
    }
}

/// Error representing an invalid state transition.
#[derive(Debug, Clone, Error)]
pub struct TransitionErr(pub String);
impl Display for TransitionErr {
    fn fmt(&self, f: &mut std::fmt::Formatter<'_>) -> std::fmt::Result {
        write!(f, "TransitionErr: {}", self.0)
    }
}

/// Holds the state machine values that remain static for the lifetime of the contract.
#[derive(Debug, Clone, Serialize, Deserialize)]
pub struct ContractCfg {
    /// The bitcoin chain to which this state machine is bound.
    pub network: Network,

    /// The pointed operator set.
    pub operator_table: OperatorTable,

    /// Consensus critical parameters for computing the locking conditions of the connector
    /// outputs.
    pub connector_params: ConnectorParams,

    /// Consensus critical parameters associated with the transactions in the peg out graph.
    pub peg_out_graph_params: PegOutGraphParams,

    /// Consensus critical parameters associated with the sidesystem this contract is tied to.
    pub sidesystem_params: RollupParams,

    /// Consensus critical parameters associated with the stake chain.
    pub stake_chain_params: StakeChainParams,

    /// The global index of this contract. This is decided by the bridge upon the recognition of
    /// a deposit request.
    pub deposit_idx: u32,

    /// The predetermined deposit transaction that the rest of the graph is built from.
    pub deposit_tx: DepositTx,
}

impl ContractCfg {
    /// Builds a [`PegOutGraph`] from a [`PegOutGraphInput`].
    pub fn build_graph(&self, graph_input: &PegOutGraphInput) -> PegOutGraph {
        PegOutGraph::generate(
            graph_input,
            &self.operator_table.tx_build_context(self.network),
            self.deposit_tx.compute_txid(),
            self.peg_out_graph_params,
            self.connector_params,
            self.stake_chain_params,
            Vec::new(),
        )
        .0
    }

    /// Builds a TxBuildContext from the ContractCfg.
    pub fn tx_build_context(&self) -> TxBuildContext {
        self.operator_table.tx_build_context(self.network)
    }

    /// Returns the transaction ID of the deposit request for this contract.
    pub fn deposit_request_txid(&self) -> Txid {
        self.deposit_tx.psbt().unsigned_tx.input[0]
            .previous_output
            .txid
    }
}

/// Holds the state machine values that change over the lifetime of the contract.
#[derive(Debug, Clone, PartialEq, Eq, Serialize, Deserialize)]
pub struct MachineState {
    /// The most recent block height the state machine is aware of.
    pub block_height: BitcoinBlockHeight,

    /// The state of the contract itself.
    pub state: ContractState,
}

/// This is the core state machine for a given deposit contract.
#[derive(Debug)]
pub struct ContractSM {
    /// The configuration of the contract.
    cfg: ContractCfg,

    /// The state of the contract itself.
    state: MachineState,

    /// The peg out graphs associated with each operator for the given deposit.
    ///
    /// This is used for caching the peg out graphs for the contract.
    /// The graphs are indexed by the transaction ID of the corresponding stake transaction.
    pog: BTreeMap<Txid, PegOutGraph>,
}

impl ContractSM {
    /// Builds a new ContractSM around a given deposit transaction.
    ///
    /// This will be constructible once we have a deposit request.
    pub fn new(
        cfg: ContractCfg,
        block_height: BitcoinBlockHeight,
        abort_deadline: BitcoinBlockHeight,
    ) -> Self {
        let deposit_request_txid = cfg.deposit_tx.psbt().unsigned_tx.input[0]
            .previous_output
            .txid;

        let state = ContractState::new(deposit_request_txid, abort_deadline);
        let state = MachineState {
            block_height,
            state,
        };

        ContractSM {
            cfg,
            state,
            pog: BTreeMap::new(),
        }
    }

    /// Restores a [`ContractSM`] from its [`ContractCfg`] and [`MachineState`]
    pub const fn restore(cfg: ContractCfg, state: MachineState) -> Self {
        ContractSM {
            cfg,
            state,
            pog: BTreeMap::new(),
        }
    }

    /// Filter that specifies which transactions should be delivered to this state machine.
    pub fn transaction_filter(&self, tx: &Transaction) -> bool {
        let deposit_txid = self.deposit_txid();
        let summaries = &self.state.state.summaries();
        let cfg = self.cfg();
        let txid = tx.compute_txid();

        let operator_ids = cfg.operator_table.operator_idxs();
        if let ContractState::StakeTxReady { recipient, .. } = &self.state.state {
            if operator_ids.iter().any(|operator_idx| {
                is_fulfillment_tx(
                    cfg.network,
                    &cfg.peg_out_graph_params,
                    *operator_idx,
                    cfg.deposit_idx,
                    deposit_txid,
                    recipient.clone(),
                )(tx)
            }) {
                return true;
            }
        }

        summaries.iter().any(|g| {
            deposit_txid == txid
                || g.stake_txid == txid
                || g.claim_txid == txid
                || g.payout_optimistic_txid == txid
                || g.pre_assert_txid == txid
                || g.assert_data_txids.contains(&txid)
                || g.post_assert_txid == txid
                || g.payout_txid == txid
                || is_challenge(g.claim_txid)(tx)
                || is_disprove(g.post_assert_txid)(tx)
        })
    }

    /// Retrieves the [`PegOutGraph`] associated with this contract state machine.
    ///
    /// If the peg out graph is already cached, it will be returned. Otherwise, it will be built and
    /// cached.
    pub fn retrieve_graph(&mut self, input: &PegOutGraphInput) -> PegOutGraph {
        let stake_txid = input.stake_outpoint.txid;
        if let Some(pog) = self.pog.get(&stake_txid) {
            debug!(reimbursement_key = %input.operator_pubkey, %stake_txid,"retrieving peg out graph from cache");
            pog.clone()
        } else {
            debug!(reimbursement_key = %input.operator_pubkey, %stake_txid,"generating and caching peg out graph");
            let pog = self.cfg.build_graph(input);
            self.pog.insert(stake_txid, pog.clone());
            pog
        }
    }

    /// Processes the unified event type for the ContractSM.
    ///
    /// This is the primary state folding function.
    pub fn process_contract_event(
        &mut self,
        ev: ContractEvent,
    ) -> Result<Vec<OperatorDuty>, TransitionErr> {
        match ev {
            ContractEvent::DepositSetup {
                operator_p2p_key,
                operator_btc_key,
                stake_hash,
                stake_txid,
                wots_keys,
            } => self.process_deposit_setup(
                operator_p2p_key,
                operator_btc_key,
                stake_hash,
                stake_txid,
                *wots_keys,
            ),

            ContractEvent::GraphNonces {
                signer,
                claim_txid,
                pubnonces,
            } => self
                .process_graph_nonces(signer, claim_txid, pubnonces)
                .map(|x| x.into_iter().collect()),

            ContractEvent::GraphSigs {
                signer,
                claim_txid,
                signatures,
            } => self
                .process_graph_signatures(signer, claim_txid, signatures)
                .map(|x| x.into_iter().collect()),

            ContractEvent::AggregatedSigs { agg_sigs } => self
                .process_aggregate_sigs(agg_sigs)
                .map(|x| x.into_iter().collect()),

            ContractEvent::RootNonce(op, nonce) => self
                .process_root_nonce(op, nonce)
                .map(|x| x.into_iter().collect()),

            ContractEvent::RootSig(op, sig) => self
                .process_root_signature(op, sig)
                .map(|x| x.into_iter().collect()),

            ContractEvent::DepositConfirmation(tx) => self
                .process_deposit_confirmation(tx)
                .map(|x| x.into_iter().collect()),

            ContractEvent::Assignment {
                deposit_entry,
                stake_tx,
                l1_start_height,
            } => self
                .process_assignment(&deposit_entry, stake_tx, l1_start_height)
                .map(|x| x.into_iter().collect()),

            ContractEvent::PegOutGraphConfirmation(tx, height) => self
                .process_peg_out_graph_tx_confirmation(height, &tx)
                .map(|x| x.into_iter().collect()),

            ContractEvent::Block(height) => self
                .notify_new_block(height)
                .map(|x| x.into_iter().collect()),

            ContractEvent::ClaimFailure => self
                .process_claim_verification_failure()
                .map(|x| x.into_iter().collect()),

            ContractEvent::AssertionFailure => self
                .process_assertion_verification_failure()
                .map(|x| x.into_iter().collect()),
        }
    }

    // NOTE: (@proofofkeags)
    //
    // All the following functions that handle contract events have these semantics:
    //
    // If an event cannot be consumed by the CSM it should give back an error. If it does get
    // consumed by the CSM it should not have the same state prior. Not all errors need to be fatal
    // but semantically there's no difference between rejecting an event because it has the wrong
    // internal state or rejecting an event because the event doesn't apply to the machine. Either
    // way the error semantics should be about whether or not the event was accepted or rejected.
    // We can annotate it with different reasons still if we use errors.

    fn process_deposit_confirmation(
        &mut self,
        tx: Transaction,
    ) -> Result<Option<OperatorDuty>, TransitionErr> {
        let deposit_txid = tx.compute_txid();
        info!(%deposit_txid, "processing deposit confirmation");

        let expected_txid = self.deposit_txid();
        if tx.compute_txid() != expected_txid {
            error!(txid=%deposit_txid, %expected_txid, "deposit confirmation delivered to the wrong CSM");

            return Err(TransitionErr(format!(
                "deposit confirmation for ({deposit_txid}) delivered to wrong CSM ({expected_txid})",
            )));
        }

        match &mut self.state.state {
            ContractState::Requested {
                peg_out_graph_inputs,
                peg_out_graph_summaries,
                claim_txids,
                graph_sigs,
                ..
            } => {
                info!(%deposit_txid, "updating contract state to deposited");
                let peg_out_graphs = claim_txids
                    .iter()
                    .map(|(key, claim_txid)| {
                        let input = peg_out_graph_inputs
                            .remove(key)
                            .expect("peg out graph input must exist");
                        let summary = peg_out_graph_summaries
                            .remove(claim_txid)
                            .expect("peg out graph summary must exist")
                            .to_owned();

                        (*claim_txid, (input.clone(), summary))
                    })
                    .collect();

                self.state.state = ContractState::Deposited {
                    peg_out_graphs,
                    claim_txids: claim_txids.clone(),
                    graph_sigs: graph_sigs.clone(),
                }
            }
            _ => {
                error!(txid=%deposit_txid, state=%self.state.state, "deposit confirmation delivered to CSM not in Requested state");

                return Err(TransitionErr(format!(
                    "deposit confirmation ({}) delivered to CSM not in Requested state ({})",
                    deposit_txid, self.state.state
                )));
            }
        }

        debug!(%deposit_txid, "clearing peg out graph cache");
        self.clear_pog_cache();

        Ok(None)
    }

    /// Processes a transaction that is assumed to be in the peg-out-graph.
    fn process_peg_out_graph_tx_confirmation(
        &mut self,
        height: BitcoinBlockHeight,
        tx: &Transaction,
    ) -> Result<Option<OperatorDuty>, TransitionErr> {
        match &self.state.state {
            ContractState::Requested { .. } => Err(TransitionErr(format!(
                "peg out graph confirmation ({}) delivered to CSM in Requested state ({})",
                tx.compute_txid(),
                self.state.state
            ))),
            ContractState::Deposited { .. } => Err(TransitionErr(format!(
                "peg out graph confirmation ({}) delivered to CSM in Deposited state ({})",
                tx.compute_txid(),
                self.state.state
            ))),
            ContractState::Assigned { .. } => self.process_stake_chain_advancement(tx),
            ContractState::StakeTxReady { .. } => self.process_fulfillment_confirmation(tx, height),
            ContractState::Fulfilled { .. } => self.process_claim_confirmation(height, tx),
            ContractState::Claimed { .. } => self.process_challenge_confirmation(tx).or_else(|e| {
                debug!(%e, "could not process challenge tx");

                // maybe it's an optimistic payout tx
                self.process_optimistic_payout_confirmation(tx)
                    .or_else(|e| {
                        debug!(%e, "could not process optimistic payout confirmation");

                        // or maybe it's assert chain confirmation and some operator did not take
                        // the payout optimistic path
                        self.process_pre_assert_confirmation(tx)
                    })
            }),

            ContractState::Challenged { .. } => self.process_pre_assert_confirmation(tx),
            ContractState::PreAssertConfirmed { .. } => self.process_assert_data_confirmation(tx),
            ContractState::AssertDataConfirmed { .. } => {
                self.process_post_assert_confirmation(tx, height)
            }
            ContractState::Asserted { .. } => self.process_disprove_confirmation(tx).or_else(|e| {
                debug!(%e, "could not process disprove tx");

                // maybe it's a defended payout tx
                self.process_defended_payout_confirmation(tx)
            }),
            ContractState::Disproved {} => Err(TransitionErr(format!(
                "peg out graph confirmation ({}) delivered to CSM in Disproved state ({})",
                tx.compute_txid(),
                self.state.state
            ))),
            ContractState::Resolved { .. } => Err(TransitionErr(format!(
                "peg out graph confirmation ({}) delivered to CSM in Resolved state ({})",
                tx.compute_txid(),
                self.state.state
            ))),
        }
    }

    /// Updates the current state of the machine with the new data i.e., the new stake transaction,
    /// the new wots keys and all the resulting transaction IDs in the transaction graph that
    /// need to be monitored on chain.
    ///
    /// This only happens if the contract is in the [`Requested`](ContractState::Requested) state.
    /// This may produce the duty to publish the graph nonces.
    ///
    /// # Parameters
    ///
    /// - `signer`: the p2p key of the operator that owns the graph.
    /// - `operator_pubkey`: the operator's public key used for CPFP outputs and receiving
    ///   reimbursements.
    /// - `new_stake_hash`: the hash of the stake transaction associated with the graph that is to
    ///   be generated.
    /// - `new_stake_tx`: the stake transaction associated with the graph that is to be generated.
    /// - `new_wots_keys`: the WOTS keys associated with the graph that is to be generated.
    fn process_deposit_setup(
        &mut self,
        signer: P2POperatorPubKey,
        operator_pubkey: XOnlyPublicKey,
        new_stake_hash: sha256::Hash,
        new_stake_txid: Txid,
        new_wots_keys: wots::PublicKeys,
    ) -> Result<Vec<OperatorDuty>, TransitionErr> {
        let deposit_txid = self.deposit_txid();
        info!(
            %deposit_txid,
            %signer,
            "processing deposit setup for contract"
        );

        match &mut self.state.state {
            ContractState::Requested {
                peg_out_graph_inputs,
                peg_out_graph_summaries: peg_out_graphs,
                claim_txids,
                graph_nonces,
                graph_partials,
                ..
            } => {
                let pog_input = PegOutGraphInput {
                    stake_outpoint: OutPoint::new(new_stake_txid, STAKE_VOUT),
                    withdrawal_fulfillment_outpoint: OutPoint::new(
                        new_stake_txid,
                        WITHDRAWAL_FULFILLMENT_VOUT,
                    ),
                    stake_hash: new_stake_hash,
                    wots_public_keys: new_wots_keys,
                    operator_pubkey,
                };

                if let Some(existing) = peg_out_graph_inputs.get(&signer) {
                    warn!(
                        "already received deposit setup from {signer} for contract {deposit_txid}"
                    );
                    debug_assert_eq!(
                        &pog_input, existing,
                        "conflicting deposit setup from {signer} for contract {deposit_txid}"
                    );

                    // FIXME: (@Rajil1213) this should return an error
                    return Ok(vec![]);
                }

                peg_out_graph_inputs.insert(signer, pog_input);

                if peg_out_graph_inputs.len() != self.cfg.operator_table.cardinality() {
                    // FIXME: (@Rajil1213) this should return an error
                    return Ok(vec![]);
                }

                let graphs = if std::env::var("MULTI_THREAD_GRAPH_GEN").is_ok_and(|v| v == "1") {
                    let shared_cfg = Arc::new(self.cfg.clone());

                    let jobs = peg_out_graph_inputs
                        .iter()
                        .map(|(signer, input)| {
                            let thread_cfg = shared_cfg.clone();
                            let input = input.clone();

                            (
                                signer,
                                // TODO(proofofkeags): use async thread pool in future commit.
                                //
                                // This is currently implemented as an OS thread for a couple of
                                // reasons. First, we'd like to be able to test this without having
                                // to invoke an async runtime. As
                                // of right now this is inside of a pure
                                // function which means its testing requirements are a little bit
                                // more relaxed. Secondly, the
                                // value of async is much less pronounced for
                                // operations that are waiting on compute instead of IO.
                                thread::Builder::new()
                                    .stack_size(8 * 1024 * 1024)
                                    .spawn(move || {
                                        debug!(
                                            stake_txid = %input.stake_outpoint.txid,
                                            "building graph..."
                                        );
                                        thread_cfg.build_graph(&input.clone())
                                    })
                                    .expect("spawn succeeds"),
                            )
                        })
                        .collect::<BTreeMap<_, _>>();

                    jobs.into_iter()
                        .map(|(signer, job)| {
                            (
                                signer,
                                job.join().expect("peg out graph generation panic'ed"),
                            )
                        })
                        .collect::<BTreeMap<_, _>>()
                } else {
                    peg_out_graph_inputs
                        .iter()
                        .map(|(signer, pog_input)| {
                            let pog = {
                                let stake_txid = pog_input.stake_outpoint.txid;

                                // NOTE: (@Rajil1213) we cannot invoke `retrieve_graph` here because it needs
                                // `&mut self` and the borrow checker does not allow us to reborrow it mutably
                                // inside the mutable context of the state transition functions even though the fields being mutated
                                // are different.

                                if let Some(pog) = self.pog.get(&stake_txid){
                                    debug!(reimbursement_key = %pog_input.operator_pubkey, %stake_txid,"retrieving peg out graph from cache");
                                    pog.clone()
                                } else {
                                    debug!(reimbursement_key = %pog_input.operator_pubkey, %stake_txid,"generating and caching peg out graph");
                                    let pog = self.cfg.build_graph(pog_input);
                                    self.pog.insert(stake_txid, pog.clone());
                                    pog
                                }
                            };

                            (signer, pog)
                        })
                        .collect::<BTreeMap<_, _>>()
                };

                let duties = graphs
                    .values()
                    .map(|graph| OperatorDuty::PublishGraphNonces {
                        claim_txid: graph.claim_tx.compute_txid(),
                        pog_prevouts: graph.musig_inpoints(),
                        pog_witnesses: graph.musig_witnesses(),
                        nonces: None,
                    })
                    .collect::<Vec<_>>();

                for (signer, graph) in graphs {
                    let pog_summary = graph.summarize();
                    let claim_txid = pog_summary.claim_txid;

                    peg_out_graphs.insert(claim_txid, pog_summary);
                    claim_txids.insert(signer.clone(), claim_txid);
                    graph_nonces.insert(claim_txid, BTreeMap::new());
                    graph_partials.insert(claim_txid, BTreeMap::new());
                }

                Ok(duties)
            }
            _ => Err(TransitionErr(format!(
                "unexpected state in process_deposit_setup ({})",
                self.state.state
            ))),
        }
    }

    fn process_graph_nonces(
        &mut self,
        signer: P2POperatorPubKey,
        claim_txid: Txid,
        nonces: Vec<PubNonce>,
    ) -> Result<Option<OperatorDuty>, TransitionErr> {
        debug!(%claim_txid, %signer, "processing graph nonces");
        let cfg = self.cfg().clone();
        let graph_owner = self
            .state
            .state
            .claim_to_operator(&claim_txid)
            .ok_or(TransitionErr(format!(
                "claim txid ({claim_txid}) not found in claim txids map"
            )))?;

        match &mut self.state.state {
            ContractState::Requested {
                peg_out_graph_inputs,
                graph_nonces,
                agg_nonces,
                ..
            } => {
                let unpacked = PogMusigF::unpack(nonces).ok_or(TransitionErr(
                    "could not unpack nonce vector into PogMusigF".to_string(),
                ))?;

                // session nonces must be present for this claim_txid at this point
                let Some(session_nonces) = graph_nonces.get_mut(&claim_txid) else {
                    return Err(TransitionErr(format!(
                        "could not process graph nonces. claim_txid ({claim_txid}) not found in nonce map"
                    )));
                };

                if let Some(existing) = session_nonces.get(&signer) {
                    warn!(%claim_txid, %signer, "already received nonces for graph");
                    debug_assert_eq!(
                        &unpacked, existing,
                        "conflicting graph nonces received from {signer} for claim {claim_txid}"
                    );

                    // FIXME: (@Rajil1213) this should return an error
                    return Ok(None);
                }

                session_nonces.insert(signer.clone(), unpacked);

                let num_operators = self.cfg.operator_table.cardinality();
                let have_all_graphs = graph_nonces.values().count() == num_operators;
                let have_all_nonces_in_each_graph = graph_nonces
                    .values()
                    .all(|session_nonces| session_nonces.len() == num_operators);
                let have_all_nonces = have_all_graphs && have_all_nonces_in_each_graph;

                if !have_all_nonces {
                    let received_nonces = graph_nonces
                        .iter()
                        .map(|(claim, nonces)| (claim, nonces.len()))
                        .collect::<Vec<_>>();
                    info!(?received_nonces, required=%num_operators, "waiting for more nonces for some graphs");

                    return Ok(None);
                }

                info!(%claim_txid, %signer, "received all nonces for all graphs, aggregating them");

                *agg_nonces = aggregate_nonces(&cfg.operator_table, graph_nonces);

                let Some(pog_input) = peg_out_graph_inputs.get(&graph_owner) else {
                    return Err(TransitionErr(format!(
                        "could not process graph nonces. claim_txid ({claim_txid}) not found in peg out graph map"
                    )));
                };
                let graph_nonces = graph_nonces.get(&claim_txid).unwrap().clone();

                // NOTE: (@Rajil1213) we cannot use `self.retrieve_graph` here because it needs
                // `&mut self` and the borrow checker does not allow us to reborrow it mutably
                // inside the current mutable context even though the fields being mutated are
                // different.
                let stake_txid = pog_input.stake_outpoint.txid;
                let pog = if let Some(pog) = self.pog.get(&stake_txid) {
                    debug!(reimbursement_key=%pog_input.operator_pubkey, %stake_txid, "retrieving peg out graph from cache");
                    pog.clone()
                } else {
                    debug!(reimbursement_key=%pog_input.operator_pubkey, %stake_txid, "generating and caching peg out graph");
                    let pog = self.cfg.build_graph(pog_input);
                    self.pog.insert(stake_txid, pog.clone());

                    pog
                };

                let pubnonces = self
                    .cfg
                    .operator_table
                    .convert_map_op_to_btc(graph_nonces)
                    .map_err(|e| {
                        TransitionErr(format!(
                            "could not convert nonce map keys: {e} not in operator table",
                        ))
                    })?;

                Ok(Some(OperatorDuty::PublishGraphSignatures {
                    claim_txid,
                    pubnonces,
                    pog_prevouts: pog.musig_inpoints(),
                    pog_sighashes: pog.musig_sighashes(),
                    partial_signatures: None,
                }))
            }
            _ => Err(TransitionErr(format!(
                "unexpected state in process_graph_nonces ({})",
                self.state.state
            ))),
        }
    }

    /// Processes a graph signature payload from our peer.
    fn process_graph_signatures(
        &mut self,
        signer: P2POperatorPubKey,
        claim_txid: Txid,
        partial_sigs: Vec<PartialSignature>,
    ) -> Result<Option<OperatorDuty>, TransitionErr> {
        let deposit_txid = self.deposit_txid();
        debug!(%deposit_txid, %claim_txid, %signer, "processing graph signatures");

        let unpacked = PogMusigF::unpack(partial_sigs.clone()).ok_or(TransitionErr(
            "could not unpack sig vector into PogMusigF".to_string(),
        ))?;

        let cfg = self.cfg().clone();
        let pog_cache = self.pog.clone();
        match &mut self.state.state {
            ContractState::Requested {
                peg_out_graph_inputs,
                graph_nonces,
                agg_nonces,
                claim_txids,
                graph_partials,
                ..
            } => {
                // session partials must be present for this claim_txid at this point
                let Some(session_partials) = graph_partials.get_mut(&claim_txid) else {
                    return Err(TransitionErr(format!(
                        "could not process graph partials. claim_txid ({claim_txid}) not found in partials map"
                    )));
                };

                if let Some(existing) = session_partials.get(&signer) {
                    warn!(%claim_txid, %signer, "already received signatures for graph");
                    debug_assert_eq!(
                        &unpacked, existing,
                        "conflicting graph signatures received from {} for claim {}",
                        &signer, &claim_txid
                    );

                    // FIXME: (@Rajil1213) this should return an error
                    return Ok(None);
                }

                let graph_owner_for_claim = claim_txids
                    .iter()
                    .find_map(|(signer_in_map, claim_txid_in_map)| {
                        if *claim_txid_in_map == claim_txid {
                            Some(signer_in_map)
                        } else {
                            None
                        }
                    })
                    .ok_or(TransitionErr(format!(
                        "claim txid ({claim_txid}) not found in claim txids map"
                    )))?;

                let graph_input =
                    peg_out_graph_inputs
                        .get(graph_owner_for_claim)
                        .ok_or(TransitionErr(format!(
                            "peg out graph input missing for signer ({signer})"
                        )))?;

                let pog = pog_cache
                    .get(&graph_input.stake_outpoint.txid)
                    .cloned()
                    .unwrap_or_else(|| cfg.build_graph(graph_input));

                if !verify_partials_from_peer(
                    &cfg,
                    &signer,
                    &claim_txid,
                    pog,
                    graph_nonces,
                    agg_nonces,
                    &partial_sigs,
                )? {
                    warn!(%claim_txid, %signer, "partials verification failed");

                    // not a cause for error, can happen due to nodes restarting
                    return Ok(None);
                };

                info!("partials verified successfully, adding to collection");
                session_partials.insert(signer, unpacked);

                let num_operators = self.cfg.operator_table.cardinality();
                let have_all_graphs = graph_partials.values().count() == num_operators;
                let have_all_partials_for_all_graphs = graph_partials
                    .values()
                    .all(|session_partials| session_partials.len() == num_operators);
                let have_all_partials = have_all_graphs && have_all_partials_for_all_graphs;

                if !have_all_partials {
                    let received_partials = graph_partials
                        .iter()
                        .map(|(claim, partials)| (claim, partials.len()))
                        .collect::<Vec<_>>();

                    info!(?received_partials, %num_operators, "waiting for more partials for graph");

                    return Ok(None);
                }

                info!(%claim_txid, "received all partials for all graphs");

                let (pog_inpoints, pog_sighash_types): (
                    BTreeMap<Txid, PogMusigF<OutPoint>>,
                    BTreeMap<Txid, PogMusigF<TapSighashType>>,
                ) = claim_txids
                    .iter()
                    .filter_map(|(signer, claim_txid)| {
                        peg_out_graph_inputs
                            .get(signer)
                            .map(|pog_input| (claim_txid, pog_input))
                    })
                    .map(|(claim_txid, pog_input)| {
                        let pog = pog_cache
                            .get(&pog_input.stake_outpoint.txid)
                            .cloned()
                            .unwrap_or_else(|| cfg.build_graph(pog_input));

                        (
                            (*claim_txid, pog.musig_inpoints()),
                            (*claim_txid, pog.musig_sighash_types()),
                        )
                    })
                    .unzip();

                Ok(Some(OperatorDuty::CommitSig {
                    deposit_txid,
                    graph_partials: graph_partials.clone(),
                    pog_inpoints,
                    pog_sighash_types,
                }))
            }
            _ => Err(TransitionErr(format!(
                "unexpected state in process_graph_signatures ({})",
                self.state.state
            ))),
        }
    }

    fn process_aggregate_sigs(
        &mut self,
        sigs: BTreeMap<Txid, PogMusigF<taproot::Signature>>,
    ) -> Result<Vec<OperatorDuty>, TransitionErr> {
        match &mut self.state.state {
            ContractState::Requested { graph_sigs, .. } => {
                *graph_sigs = sigs;

                Ok(vec![])
            }
            _ => Err(TransitionErr(format!(
                "unexpected state in process_aggregate_sigs ({:?})",
                self.state.state
            ))),
        }
    }

    fn process_root_nonce(
        &mut self,
        signer: P2POperatorPubKey,
        nonce: PubNonce,
    ) -> Result<Option<OperatorDuty>, TransitionErr> {
        let deposit_txid = self.deposit_txid();
        debug!(%deposit_txid, %signer, "processing root nonce");

        match &mut self.state.state {
            ContractState::Requested { root_nonces, .. } => {
                if let Some(existing) = root_nonces.get(&signer) {
                    warn!(%signer, "already received nonce for root");
                    debug_assert_eq!(
                        &nonce, existing,
                        "conflicting root nonce received from {signer} for contract {deposit_txid}",
                    );

                    // FIXME: (@Rajil1213) this should return an error
                    return Ok(None);
                }

                root_nonces.insert(signer, nonce);

                Ok(
                    if root_nonces.len() == self.cfg.operator_table.cardinality() {
                        // we have all the sigs now
                        // issue deposit signature
                        let deposit_tx = &self.cfg.deposit_tx;

                        let txouts = deposit_tx
                            .psbt()
                            .inputs
                            .iter()
                            .map(|i| i.witness_utxo.clone().expect("witness_utxo must be set"))
                            .collect::<Vec<_>>();

                        let witness = &deposit_tx.witnesses()[0];

                        let sighash = create_message_hash(
                            &mut SighashCache::new(&deposit_tx.psbt().unsigned_tx),
                            Prevouts::All(&txouts),
                            witness,
                            TapSighashType::All,
                            0,
                        )
                        .map_err(|e| TransitionErr(e.to_string()))?;

                        Some(OperatorDuty::PublishRootSignature {
                            nonces: self
                                .cfg
                                .operator_table
                                .convert_map_op_to_btc(root_nonces.clone())
                                .expect("received nonces from nonexistent operator"),
                            deposit_request_txid: self.deposit_request_txid(),
                            sighash,
                            partial_signature: None,
                        })
                    } else {
                        None
                    },
                )
            }
            ContractState::Deposited { .. } => {
                // somebody else may have deposited already.
                warn!("contract already in deposited state, skipping root nonce generation");
                // FIXME: (@Rajil1213) this should return an error
                Ok(None)
            }
            _ => Err(TransitionErr(format!(
                "unexpected state in process_root_nonce ({})",
                self.state.state
            ))),
        }
    }

    /// Processes a signature for the deposit transaction from our peer.
    fn process_root_signature(
        &mut self,
        signer: P2POperatorPubKey,
        sig: PartialSignature,
    ) -> Result<Option<OperatorDuty>, TransitionErr> {
        let deposit_txid = self.deposit_txid();
        debug!(%deposit_txid, %signer, "processing root signature");

        match &mut self.state.state {
            ContractState::Requested { root_partials, .. } => {
                if let Some(existing) = root_partials.get(&signer) {
                    warn!(%signer, "already received signature for root");
                    debug_assert_eq!(
                        &sig, existing,
                        "conflicting root signature received from {signer} for contract {deposit_txid}"
                    );

                    // FIXME: (@Rajil1213) this should return an error
                    return Ok(None);
                }

                root_partials.insert(signer, sig);

                Ok(
                    if root_partials.len() == self.cfg.operator_table.cardinality() {
                        // we have all the deposit sigs now
                        // we can publish the deposit

                        Some(OperatorDuty::PublishDeposit {
                            partial_sigs: root_partials.clone(),
                            deposit_tx: self.cfg.deposit_tx.clone(),
                        })
                    } else {
                        None
                    },
                )
            }
            ContractState::Deposited { .. } => {
                // somebody else may have deposited already.
                warn!("contract already in deposited state, skipping root signature generation");
                // FIXME: (@Rajil1213) this should return an error
                Ok(None)
            }
            _ => Err(TransitionErr(format!(
                "unexpected state in process_root_signature ({})",
                self.state.state
            ))),
        }
    }

    /// Increment the internally tracked block height.
    fn notify_new_block(
        &mut self,
        height: BitcoinBlockHeight,
    ) -> Result<Option<OperatorDuty>, TransitionErr> {
        if self.state.block_height + 1 == height {
            self.state.block_height = height;
        } else {
            return Err(TransitionErr(format!(
                "received unexpected new block notification, wanted {}, got {}",
                self.state.block_height + 1,
                height
            )));
        }
        let duty = match &self.state.state {
            // the next states for the following states do not depend on a timelock
            // and so are agnostic to new block events.
            ContractState::Deposited { .. }
            | ContractState::Assigned { .. }
            | ContractState::StakeTxReady { .. }
            | ContractState::Fulfilled { .. }
            | ContractState::PreAssertConfirmed { .. }
            | ContractState::AssertDataConfirmed { .. }
            | ContractState::Disproved {}
            | ContractState::Resolved { .. } => None,

            // the next states for the following states depend on a timelock
            // and therefore care about a new block event.
            ContractState::Requested { abort_deadline, .. } => {
                if self.state.block_height >= *abort_deadline {
                    Some(OperatorDuty::Abort)
                } else {
                    None
                }
            }
            ContractState::Claimed {
                fulfiller,
                claim_height,
                graph_sigs,
                active_graph,
                ..
            } => {
                let pov_idx = self.cfg.operator_table.pov_idx();

                if self.state.block_height
                    >= claim_height + self.cfg.connector_params.payout_optimistic_timelock as u64
                    && *fulfiller == pov_idx
                {
                    let deposit_txid = self.cfg().deposit_tx.compute_txid();
                    let stake_index = self.cfg().deposit_idx;
                    let claim_txid = active_graph.1.claim_txid;
                    let stake_txid = active_graph.1.stake_txid;
                    let agg_sigs = graph_sigs
                        .get(&claim_txid)
                        .ok_or(TransitionErr(format!(
                            "could not find graph sigs for claim txid {claim_txid} in claimed state after payout optimistic timelock",
                        )))?
                        .payout_optimistic;

                    Some(OperatorDuty::FulfillerDuty(
                        FulfillerDuty::PublishPayoutOptimistic {
                            deposit_txid,
                            claim_txid,
                            stake_txid,
                            stake_index,
                            agg_sigs: agg_sigs.into(),
                        },
                    ))
                } else {
                    None
                }
            }
            ContractState::Challenged {
                claim_height,
                fulfiller,
                active_graph,
                graph_sigs,
                ..
            } => {
                let pov_idx = self.cfg.operator_table.pov_idx();

                if self.state.block_height
                    >= claim_height + self.cfg.connector_params.pre_assert_timelock as u64
                    && *fulfiller == pov_idx
                {
                    let deposit_idx = self.cfg.deposit_idx;
                    let deposit_txid = self.deposit_txid();
                    let claim_txid = active_graph.1.claim_txid;

                    let agg_sig = graph_sigs
                        .get(&claim_txid)
                        .ok_or(TransitionErr(format!(
                            "could not find graph sigs for claim txid {claim_txid} in challenged state",
                        )))?
                        .pre_assert;

                    Some(OperatorDuty::FulfillerDuty(
                        FulfillerDuty::PublishPreAssert {
                            deposit_idx,
                            deposit_txid,
                            claim_txid,
                            agg_sig,
                        },
                    ))
                } else {
                    None
                }
            }
            ContractState::Asserted {
                post_assert_height,
                fulfiller,
                active_graph,
                graph_sigs,
                ..
            } => {
                if self.state.block_height
                    >= post_assert_height + self.cfg.connector_params.payout_timelock as u64
                    && *fulfiller == self.cfg.operator_table.pov_idx()
                {
                    Some(OperatorDuty::FulfillerDuty(FulfillerDuty::PublishPayout {
                        deposit_idx: self.cfg.deposit_idx,
                        deposit_txid: self.deposit_txid(),
                        post_assert_txid: active_graph.1.post_assert_txid,
                        claim_txid: active_graph.1.claim_txid,
                        stake_txid: active_graph.0.stake_outpoint.txid,
                        agg_sigs: graph_sigs
                            .get(&active_graph.1.claim_txid)
                            .ok_or(TransitionErr(format!(
                                "could not find graph sigs for claim txid {} in asserted state after payout timelock",
                                active_graph.1.claim_txid
                            )))?
                            .payout
                            .into(),
                    }))
                } else {
                    None
                }
            }
        };

        Ok(duty)
    }

    /// Processes an assignment from the strata state commitment.
    pub fn process_assignment(
        &mut self,
        assignment: &DepositEntry,
        stake_tx: StakeTxKind,
        height: BitcoinBlockHeight,
    ) -> Result<Option<OperatorDuty>, TransitionErr> {
        let deposit_txid = self.deposit_txid();
        info!(%deposit_txid, ?assignment, current_state=%self.state().state, "processing assignment");

        if assignment.idx() != self.cfg.deposit_idx {
            return Err(TransitionErr(format!(
                "unexpected assignment ({}) delivered to CSM ({})",
                assignment.idx(),
                self.cfg.deposit_idx
            )));
        }

        match assignment.deposit_state() {
            DepositState::Dispatched(dispatched_state) => {
                let assignee = dispatched_state.assignee();
                let assignee_key = match self.cfg.operator_table.idx_to_op_key(&assignee) {
                    Some(op_key) => op_key.clone(),
                    None => {
                        return Err(TransitionErr(format!(
                            "could not convert operator index {assignee} to operator key"
                        )));
                    }
                };
                let pov_idx = self.cfg.operator_table.pov_idx();
                let recipient = dispatched_state
                    .cmd()
                    .withdraw_outputs()
                    .first()
                    .map(|out| out.destination()).ok_or_else(|| {
                        TransitionErr(format!(
                            "assignment does not contain a recipient for deposit txid {deposit_txid}",
                        ))
                    })?;

                let withdrawal_request_txid = assignment
                    .withdrawal_request_txid()
                    .ok_or_else(|| {
                        TransitionErr(format!(
                            "assignment does not contain a withdrawal request txid for deposit txid {deposit_txid}",
                        ))
                    })?;

                match &mut self.state.state {
                    ContractState::Deposited {
                        peg_out_graphs,
                        claim_txids,
                        graph_sigs,
                        ..
                    } => {
                        let fulfiller_claim_txid =
                            claim_txids.get(&assignee_key).ok_or(TransitionErr(format!(
                                "could not find claim_txid for operator {assignee_key} in csm {deposit_txid}",
                            )))?;

                        let deadline = dispatched_state.exec_deadline();
                        let active_graph = peg_out_graphs
                            .get(fulfiller_claim_txid)
                            .ok_or(TransitionErr(format!(
                                "could not find peg out graph {fulfiller_claim_txid} in csm {deposit_txid}",
                            )))?
                            .to_owned();

                        self.state.state = ContractState::Assigned {
                            peg_out_graphs: peg_out_graphs.clone(),
                            claim_txids: claim_txids.clone(),
                            graph_sigs: graph_sigs.clone(),
                            fulfiller: assignee,
                            deadline,
                            active_graph,
                            recipient: recipient.clone(),
                            withdrawal_request_txid: withdrawal_request_txid.into(),
                            l1_start_height: height,
                        };

                        Ok(Some(OperatorDuty::FulfillerDuty(
                            FulfillerDuty::AdvanceStakeChain {
                                stake_index: assignment.idx(),
                                stake_tx,
                            },
                        )))
                    }

                    ContractState::Assigned {
                        fulfiller,
                        deadline,
                        ..
                    } => {
                        if *fulfiller != assignee {
                            info!(new=%assignee, current=%fulfiller, "received assignment for a different fulfiller than the current");

                            *fulfiller = assignee;
                            *deadline = dispatched_state.exec_deadline();
                        }

                        Ok(Some(OperatorDuty::FulfillerDuty(
                            FulfillerDuty::AdvanceStakeChain {
                                stake_index: assignment.idx(),
                                stake_tx,
                            },
                        )))
                    }

                    ContractState::StakeTxReady {
                        fulfiller,
                        deadline,
                        ..
                    } => {
                        if *fulfiller != assignee {
                            info!(new=%assignee, current=%fulfiller, "received assignment for a different fulfiller than the current");

                            *fulfiller = assignee;
                            *deadline = dispatched_state.exec_deadline();
                        }

                        let is_assigned_to_me = *fulfiller == pov_idx;
                        let duty = if is_assigned_to_me {
                            let withdrawal_metadata = WithdrawalMetadata {
                                tag: self.cfg.peg_out_graph_params.tag,
                                operator_idx: *fulfiller,
                                deposit_idx: assignment.idx(),
                                deposit_txid,
                            };

                            Some(OperatorDuty::FulfillerDuty(
                                FulfillerDuty::PublishFulfillment {
                                    withdrawal_metadata,
                                    user_descriptor: recipient.clone(),
                                    deadline: *deadline,
                                },
                            ))
                        } else {
                            None
                        };

                        Ok(duty)
                    }

                    cur_state => {
                        warn!(?assignment, %cur_state, "received stale assignment, ignoring");

                        Ok(None)
                    }
                }
            }
            _ => {
                warn!(
                    ?assignment,
                    "received a non-dispatched deposit entry as an assignment"
                );

                Err(TransitionErr(format!(
                    "received a non-dispatched deposit entry as an assignment {assignment:?}",
                )))
            }
        }
    }

    fn process_stake_chain_advancement(
        &mut self,
        tx: &Transaction,
    ) -> Result<Option<OperatorDuty>, TransitionErr> {
        let deposit_txid = self.deposit_txid();
        info!(%deposit_txid, "processing stake chain advancement");

        match &mut self.state.state {
            ContractState::Assigned {
                peg_out_graphs,
                claim_txids,
                graph_sigs,
                fulfiller,
                recipient,
                deadline,
                active_graph,
                withdrawal_request_txid,
                l1_start_height,
                ..
            } => {
                if tx.compute_txid() != active_graph.1.stake_txid {
                    // might be somebody else's stake txid

                    // FIXME: (@Rajil1213) This should be an error variant that the upstream code
                    // can handle. Most likely, the upstream code will just
                    // ignore this error.
                    return Ok(None);
                }

                let is_assigned_to_me = *fulfiller == self.cfg.operator_table.pov_idx();
                let duty = if is_assigned_to_me {
                    // if this withdrawal is assigned to this operator, then it needs to fulfill
                    // it.
                    let withdrawal_metadata = WithdrawalMetadata {
                        tag: self.cfg.peg_out_graph_params.tag,
                        operator_idx: *fulfiller,
                        deposit_idx: self.cfg.deposit_idx,
                        deposit_txid,
                    };

                    Some(OperatorDuty::FulfillerDuty(
                        FulfillerDuty::PublishFulfillment {
                            withdrawal_metadata,
                            user_descriptor: recipient.clone(),
                            deadline: *deadline,
                        },
                    ))
                } else {
                    None
                };

                self.state.state = ContractState::StakeTxReady {
                    peg_out_graphs: peg_out_graphs.clone(),
                    graph_sigs: graph_sigs.clone(),
                    claim_txids: claim_txids.clone(),
                    fulfiller: *fulfiller,
                    recipient: recipient.clone(),
                    deadline: *deadline,
                    active_graph: active_graph.clone(),
                    withdrawal_request_txid: *withdrawal_request_txid,
                    l1_start_height: *l1_start_height,
                };

                Ok(duty)
            }
            cur_state => Err(TransitionErr(format!(
                "unexpected state in process_stake_chain_advancement ({cur_state})"
            ))),
        }
    }

    fn process_fulfillment_confirmation(
        // Analyze fulfillment transaction to determine
        &mut self,
        tx: &Transaction,
        height: BitcoinBlockHeight,
    ) -> Result<Option<OperatorDuty>, TransitionErr> {
        let deposit_txid = self.deposit_txid();
        let deposit_idx = self.cfg.deposit_idx;
        let withdrawal_fulfillment_txid = tx.compute_txid();
        debug!(%deposit_txid, %deposit_idx, %height, txid=%withdrawal_fulfillment_txid, "processing fulfillment confirmation");

        let peg_out_graph_params = self.cfg.peg_out_graph_params;
        let network = self.cfg.network;
        match &mut self.state.state {
            ContractState::StakeTxReady {
                peg_out_graphs,
                claim_txids,
                graph_sigs,
                fulfiller,
                active_graph,
                recipient,
                l1_start_height,
                ..
            } => {
                if !is_fulfillment_tx(
                    network,
                    &peg_out_graph_params,
                    *fulfiller,
                    deposit_idx,
                    deposit_txid,
                    recipient.clone(),
                )(tx)
                {
                    // might get somebody else's stake transaction here.
                    // this can happen if this node's stake transaction is settled before other
                    // nodes'.

                    // FIXME: (@Rajil1213) this should be an error case.
                    return Ok(None);
                }

                let is_assigned_to_me = *fulfiller == self.cfg.operator_table.pov_idx();
                let duty = if is_assigned_to_me {
                    let stake_txid = active_graph.1.stake_txid;

                    Some(OperatorDuty::FulfillerDuty(FulfillerDuty::PublishClaim {
                        withdrawal_fulfillment_txid: tx.compute_txid(),
                        stake_txid,
                        deposit_txid,
                    }))
                } else {
                    None
                };

                self.state.state = ContractState::Fulfilled {
                    peg_out_graphs: peg_out_graphs.clone(),
                    claim_txids: claim_txids.clone(),
                    graph_sigs: graph_sigs.clone(),
                    fulfiller: *fulfiller,
                    active_graph: active_graph.clone(),
                    withdrawal_fulfillment_txid,
                    withdrawal_fulfillment_height: height,
                    l1_start_height: *l1_start_height,
                };

                Ok(duty)
            }
            cur_state => Err(TransitionErr(format!(
                "unexpected state in process_fulfillment_confirmation ({cur_state})"
            ))),
        }
    }

    fn process_claim_confirmation(
        &mut self,
        height: BitcoinBlockHeight,
        tx: &Transaction,
    ) -> Result<Option<OperatorDuty>, TransitionErr> {
        debug!(txid=%tx.compute_txid(), %height, "processing confirmation of claim tx");

        match &mut self.state.state {
            ContractState::Fulfilled {
                peg_out_graphs,
                claim_txids,
                graph_sigs,
                fulfiller,
                active_graph,
                withdrawal_fulfillment_txid,
                l1_start_height,
                ..
            } => {
                if tx.compute_txid() != active_graph.1.claim_txid {
                    return Err(TransitionErr(format!(
                        "invalid claim confirmation ({})",
                        tx.compute_txid()
                    )));
                }

                let is_assigned_to_me = *fulfiller != self.cfg.operator_table.pov_idx();
                let duty = if is_assigned_to_me {
                    Some(OperatorDuty::VerifierDuty(VerifierDuty::VerifyClaim))
                } else {
                    None
                };

                let commitment = ClaimTx::parse_witness(tx).map_err(|e| {
                    error!(%e, "could not parse witness from claim tx");

                    TransitionErr(format!("could not parse claim tx witness: {e}"))
                })?;

                self.state.state = ContractState::Claimed {
                    peg_out_graphs: peg_out_graphs.clone(),
                    claim_txids: claim_txids.clone(),
                    graph_sigs: graph_sigs.clone(),
                    claim_height: height,
                    fulfiller: *fulfiller,
                    active_graph: active_graph.clone(),
                    l1_start_height: *l1_start_height,
                    withdrawal_fulfillment_txid: *withdrawal_fulfillment_txid,
                    withdrawal_fulfillment_commitment: Wots256Sig(commitment),
                };

                Ok(duty)
            }
            cur_state => Err(TransitionErr(format!(
                "unexpected state in process_claim_confirmation ({cur_state})"
            ))),
        }
    }

    /// Tells the state machine that the claim was assessed to be fraudulent.
    fn process_claim_verification_failure(
        &mut self,
    ) -> Result<Option<OperatorDuty>, TransitionErr> {
        match &self.state.state {
            ContractState::Claimed { .. } => Ok(Some(OperatorDuty::VerifierDuty(
                VerifierDuty::PublishChallenge,
            ))),
            _ => Err(TransitionErr(format!(
                "unexpected state in process_claim_verification_failure ({})",
                self.state.state
            ))),
        }
    }

    fn process_challenge_confirmation(
        &mut self,
        tx: &Transaction,
    ) -> Result<Option<OperatorDuty>, TransitionErr> {
        match &mut self.state.state {
            ContractState::Claimed {
                peg_out_graphs,
                claim_txids,
                graph_sigs,
                fulfiller,
                active_graph,
                claim_height,
                l1_start_height,
                withdrawal_fulfillment_txid,
                withdrawal_fulfillment_commitment,
                ..
            } => {
                let claim_txid = active_graph.1.claim_txid;
                if !is_challenge(claim_txid)(tx) {
                    return Err(TransitionErr(format!(
                        "received non-challenge tx in process_challenge_confirmation: {}",
                        tx.compute_txid()
                    )));
                }

                let challenge_txid = tx.compute_txid();
                info!(%claim_txid, %challenge_txid, "received challenge confirmation");
                self.state.state = ContractState::Challenged {
                    peg_out_graphs: peg_out_graphs.clone(),
                    claim_txids: claim_txids.clone(),
                    graph_sigs: graph_sigs.clone(),
                    fulfiller: *fulfiller,
                    active_graph: active_graph.clone(),
                    claim_height: *claim_height,
                    l1_start_height: *l1_start_height,
                    withdrawal_fulfillment_txid: *withdrawal_fulfillment_txid,
                    withdrawal_fulfillment_commitment: *withdrawal_fulfillment_commitment,
                };

                Ok(None)
            }
            cur_state => Err(TransitionErr(format!(
                "unexpected state in process_challenge_confirmation ({cur_state})"
            ))),
        }
    }

    fn process_pre_assert_confirmation(
        &mut self,
        tx: &Transaction,
    ) -> Result<Option<OperatorDuty>, TransitionErr> {
        let txid = tx.compute_txid();
        let deposit_txid = self.deposit_txid();
        debug!(%deposit_txid, %txid, "processing pre assert confirmation");

        match &mut self.state.state {
            ContractState::Challenged {
                peg_out_graphs,
                claim_txids,
                active_graph,
                graph_sigs,
                fulfiller,
                claim_height,
                l1_start_height,
                withdrawal_fulfillment_txid,
                withdrawal_fulfillment_commitment,
                ..
            }
            | ContractState::Claimed {
                peg_out_graphs,
                claim_txids,
                graph_sigs,
                claim_height,
                fulfiller,
                active_graph,
                withdrawal_fulfillment_txid,
                withdrawal_fulfillment_commitment,
                l1_start_height,
                ..
            } => {
                if txid != active_graph.1.pre_assert_txid {
                    return Err(TransitionErr(format!(
                        "invalid pre assert transaction ({}) in process_pre_assert_confirmation",
                        tx.compute_txid()
                    )));
                }

                let is_assigned_to_me = *fulfiller == self.cfg.operator_table.pov_idx();
                let duty = if is_assigned_to_me {
                    let pre_assert_locking_scripts = tx
                        .output
                        .iter()
                        .map(|out| out.script_pubkey.clone())
                        .take(NUM_ASSERT_DATA_TX)
                        .collect::<Vec<_>>()
                        .try_into()
                        .expect("pre-assert tx must have the right number of outputs");

                    Some(OperatorDuty::FulfillerDuty(
                        FulfillerDuty::PublishAssertData {
                            withdrawal_fulfillment_txid: *withdrawal_fulfillment_txid,
                            start_height: *l1_start_height,
                            deposit_idx: self.cfg.deposit_idx,
                            deposit_txid,
                            pre_assert_txid: txid,
                            pre_assert_locking_scripts,
                        },
                    ))
                } else {
                    None
                };

                self.state.state = ContractState::PreAssertConfirmed {
                    peg_out_graphs: peg_out_graphs.clone(),
                    claim_txids: claim_txids.clone(),
                    graph_sigs: graph_sigs.clone(),
                    fulfiller: *fulfiller,
                    active_graph: active_graph.clone(),
                    claim_height: *claim_height,
                    l1_start_height: *l1_start_height,
                    withdrawal_fulfillment_txid: *withdrawal_fulfillment_txid,
                    withdrawal_fulfillment_commitment: *withdrawal_fulfillment_commitment,
                    signed_assert_data_txs: HashMap::new(),
                };

                Ok(duty)
            }
            cur_state => Err(TransitionErr(format!(
                "unexpected state in process_pre_assert_confirmation ({cur_state})"
            ))),
        }
    }

    fn process_assert_data_confirmation(
        &mut self,
        tx: &Transaction,
    ) -> Result<Option<OperatorDuty>, TransitionErr> {
        let txid = tx.compute_txid();
        let deposit_txid = self.deposit_txid();

        match &mut self.state.state {
            ContractState::PreAssertConfirmed {
                peg_out_graphs,
                claim_txids,
                graph_sigs,
                fulfiller,
                active_graph,
                withdrawal_fulfillment_txid,
                withdrawal_fulfillment_commitment,
                signed_assert_data_txs,
                ..
            } => {
                if !active_graph.1.assert_data_txids.contains(&txid) {
                    return Err(TransitionErr(format!(
                        "non assert data tx ({txid}) received in process_assert_data_confirmation when pre-assert confirmed"
                    )));
                }

                signed_assert_data_txs.insert(txid, tx.clone());
                if signed_assert_data_txs.len() < NUM_ASSERT_DATA_TX {
                    // not enough assert data txs yet
                    return Ok(None);
                }

                info!("all assert data transactions confirmed");

                let is_assigned_to_me = *fulfiller == self.cfg.operator_table.pov_idx();

                let duty = if is_assigned_to_me {
                    let assert_data_txids = active_graph.1.assert_data_txids;
                    let agg_sigs = graph_sigs
                        .get(&active_graph.1.claim_txid)
                        .ok_or(TransitionErr(format!(
                            "could not find graph sigs for claim txid {} in assert data confirmed state",
                            active_graph.1.claim_txid
                        )))?
                        .post_assert;

                    Some(OperatorDuty::FulfillerDuty(
                        FulfillerDuty::PublishPostAssertData {
                            deposit_txid,
                            assert_data_txids: Box::new(assert_data_txids),
                            agg_sigs: Box::new(agg_sigs),
                        },
                    ))
                } else {
                    None
                };

                self.state.state = ContractState::AssertDataConfirmed {
                    peg_out_graphs: peg_out_graphs.clone(),
                    claim_txids: claim_txids.clone(),
                    graph_sigs: graph_sigs.clone(),
                    fulfiller: *fulfiller,
                    active_graph: active_graph.clone(),
                    withdrawal_fulfillment_txid: *withdrawal_fulfillment_txid,
                    withdrawal_fulfillment_commitment: *withdrawal_fulfillment_commitment,
                    signed_assert_data_txs: signed_assert_data_txs.clone(),
                };

                Ok(duty)
            }
            invalid_state => Err(TransitionErr(format!(
                "unexpected state in process_assert_data_confirmation ({invalid_state})"
            ))),
        }
    }

    fn process_post_assert_confirmation(
        &mut self,
        tx: &Transaction,
        post_assert_height: BitcoinBlockHeight,
    ) -> Result<Option<OperatorDuty>, TransitionErr> {
        let deposit_txid = self.deposit_txid();
        debug!(%deposit_txid, %post_assert_height, "processing post assert confirmation");

        match &mut self.state.state {
            ContractState::AssertDataConfirmed {
                peg_out_graphs,
                claim_txids,
                graph_sigs,
                fulfiller,
                active_graph,
                withdrawal_fulfillment_txid,
                withdrawal_fulfillment_commitment,
                signed_assert_data_txs,
            } if signed_assert_data_txs.keys().count() == NUM_ASSERT_DATA_TX => {
                if tx.compute_txid() != active_graph.1.post_assert_txid {
                    return Err(TransitionErr(format!(
                        "invalid post assert transaction ({}) in process_assert_chain_confirmation",
                        tx.compute_txid()
                    )));
                }

                let assert_data_txs = active_graph
                    .1
                    .assert_data_txids
                    .iter()
                    .map(|txid| {
                        signed_assert_data_txs
                            .get(txid)
                            .ok_or(TransitionErr(format!(
                                "could not find assert data tx {txid} in csm {deposit_txid}",
                            )))
                            .cloned()
                    })
                    .collect::<Result<Vec<_>, _>>()?
                    .try_into()
                    .expect("must have right number of assert data transactions");

                let proof_commitment = AssertDataTxBatch::parse_witnesses(&assert_data_txs)
                    .map_err(|e| {
                        error!(%e, "could not parse witness from assert data txs");

                        TransitionErr(format!("could not parse assert data tx witness: {e}"))
                    })?;

                let is_assigned_to_me = *fulfiller == self.cfg.operator_table.pov_idx();
                let duty = if is_assigned_to_me {
                    Some(OperatorDuty::VerifierDuty(VerifierDuty::VerifyAssertion))
                } else {
                    None
                };

                self.state.state = ContractState::Asserted {
                    peg_out_graphs: peg_out_graphs.clone(),
                    claim_txids: claim_txids.clone(),
                    graph_sigs: graph_sigs.clone(),
                    post_assert_height,
                    fulfiller: *fulfiller,
                    active_graph: active_graph.clone(),
                    withdrawal_fulfillment_txid: *withdrawal_fulfillment_txid,
                    withdrawal_fulfillment_commitment: *withdrawal_fulfillment_commitment,
                    proof_commitment: Groth16Sigs(proof_commitment),
                };

                Ok(duty)
            }
            cur_state => Err(TransitionErr(format!(
                "unexpected state in process_post_assert_confirmation ({cur_state})"
            ))),
        }
    }

    /// Tells the state machine that the assertion chain is invalid.
    fn process_assertion_verification_failure(
        &mut self,
    ) -> Result<Option<OperatorDuty>, TransitionErr> {
        let deposit_txid = self.deposit_txid();
        debug!(%deposit_txid, "processing assertion verification failure");

        match &mut self.state.state {
            ContractState::Asserted { .. } => Ok(Some(OperatorDuty::VerifierDuty(
                VerifierDuty::PublishDisprove,
            ))),
            cur_state => Err(TransitionErr(format!(
                "unexpected state in process_assert_verification_failure ({cur_state})"
            ))),
        }
    }

    fn process_disprove_confirmation(
        &mut self,
        tx: &Transaction,
    ) -> Result<Option<OperatorDuty>, TransitionErr> {
        let deposit_txid = self.deposit_txid();
        debug!(%deposit_txid, "processing disprove confirmation");

        match &mut self.state.state {
            ContractState::Asserted { active_graph, .. } => {
                if !is_disprove(active_graph.1.post_assert_txid)(tx) {
                    return Err(TransitionErr(format!(
                        "invalid disprove transaction ({}) in process_disprove_confirmation",
                        tx.compute_txid()
                    )));
                }

                info!(txid=%tx.compute_txid(), "processing disprove confirmation");
                self.state.state = ContractState::Disproved {};

                Ok(None)
            }
            _ => Err(TransitionErr(format!(
                "unexpected state in process_disprove_confirmation ({})",
                self.state.state
            ))),
        }
    }

    fn process_optimistic_payout_confirmation(
        &mut self,
        tx: &Transaction,
    ) -> Result<Option<OperatorDuty>, TransitionErr> {
        let deposit_txid = self.deposit_txid();
        debug!(%deposit_txid, "processing optimistic payout confirmation");

        match &mut self.state.state {
            ContractState::Claimed {
                active_graph,
                withdrawal_fulfillment_txid,
                ..
            } => {
                let payout_optimistic_txid = tx.compute_txid();
                if payout_optimistic_txid != active_graph.1.payout_optimistic_txid {
                    return Err(TransitionErr(format!("invalid optimistic payout transaction ({}) in process_optimistic_payout_confirmation", tx.compute_txid())));
                }

                info!(txid=%payout_optimistic_txid, "processing optimistic payout confirmation");
                self.state.state = ContractState::Resolved {
                    withdrawal_fulfillment_txid: *withdrawal_fulfillment_txid,
                    payout_txid: payout_optimistic_txid,
                    path: ResolutionPath::Optimistic,
                };

                Ok(None)
            }
            _ => Err(TransitionErr(format!(
                "unexpected state in process_optimistic_payout_confirmation ({})",
                self.state.state
            ))),
        }
    }

    fn process_defended_payout_confirmation(
        &mut self,
        tx: &Transaction,
    ) -> Result<Option<OperatorDuty>, TransitionErr> {
        let deposit_txid = self.deposit_txid();
        debug!(%deposit_txid, "processing defended payout confirmation");

        match &mut self.state.state {
            ContractState::Asserted {
                active_graph,
                withdrawal_fulfillment_txid,
                ..
            } => {
                let defended_payout_txid = tx.compute_txid();
                if defended_payout_txid != active_graph.1.payout_txid {
                    return Err(TransitionErr(format!(
                        "invalid defended payout transaction ({}) in process_defended_payout_confirmation", tx.compute_txid()
                    )));
                }

                self.state.state = ContractState::Resolved {
                    withdrawal_fulfillment_txid: *withdrawal_fulfillment_txid,
                    payout_txid: defended_payout_txid,
                    path: ResolutionPath::Contested,
                };

                Ok(None)
            }
            _ => Err(TransitionErr(format!(
                "unexpected state in process_defended_payout_confirmation ({})",
                self.state.state
            ))),
        }
    }

    /// Dumps the config parameters of the state machine.
    pub const fn cfg(&self) -> &ContractCfg {
        &self.cfg
    }

    /// Dumps the current state of the state machine.
    pub const fn state(&self) -> &MachineState {
        &self.state
    }

    /// Returns an immutable copy of the peg out graph.
    pub const fn pog(&self) -> &BTreeMap<Txid, PegOutGraph> {
        &self.pog
    }

    /// The txid of the deposit on which this contract is centered.
    pub fn deposit_txid(&self) -> Txid {
        self.cfg.deposit_tx.compute_txid()
    }

    /// The txid of the original deposit request that kicked off this contract.
    pub fn deposit_request_txid(&self) -> Txid {
        self.cfg().deposit_request_txid()
    }

    /// Clears the [`PegOutGraph`] cache.
    pub fn clear_pog_cache(&mut self) {
        self.pog.clear();
    }

    /// Gives us a list of claim txids that can be used to reference this contract.
    pub fn claim_txids(&self) -> Vec<Txid> {
        let dummy = BTreeMap::new();
        match &self.state().state {
            ContractState::Requested { claim_txids, .. }
            | ContractState::Deposited { claim_txids, .. }
            | ContractState::Assigned { claim_txids, .. }
            | ContractState::StakeTxReady { claim_txids, .. }
            | ContractState::Fulfilled { claim_txids, .. }
            | ContractState::Claimed { claim_txids, .. }
            | ContractState::Challenged { claim_txids, .. }
            | ContractState::PreAssertConfirmed { claim_txids, .. }
            | ContractState::AssertDataConfirmed { claim_txids, .. }
            | ContractState::Asserted { claim_txids, .. } => claim_txids,
            ContractState::Disproved {} | ContractState::Resolved { .. } => &dummy,
        }
        .values()
        .copied()
        .collect()
    }

    /// The txid of the assignment transaction for this contract.
    ///
    /// Note that this is only available if the contract is in the [`ContractState::Assigned`] or
    /// [`ContractState::StakeTxReady`] state.
    pub const fn withdrawal_request_txid(&self) -> Option<Txid> {
        match &self.state().state {
            ContractState::Assigned {
                withdrawal_request_txid,
                ..
            }
            | ContractState::StakeTxReady {
                withdrawal_request_txid,
                ..
            } => Some(*withdrawal_request_txid),

            ContractState::Requested { .. }
            | ContractState::Deposited { .. }
            | ContractState::Fulfilled { .. }
            | ContractState::Claimed { .. }
            | ContractState::Challenged { .. }
            | ContractState::PreAssertConfirmed { .. }
            | ContractState::AssertDataConfirmed { .. }
            | ContractState::Asserted { .. }
            | ContractState::Disproved {}
            | ContractState::Resolved { .. } => None,
        }
    }
    /// The txid of the withdrawal fulfillment for this contract.
    ///
    /// Note that this is only available if the contract is in the [`ContractState::Fulfilled`]
    /// state.
    pub const fn withdrawal_fulfillment_txid(&self) -> Option<Txid> {
        match &self.state().state {
            ContractState::Requested { .. }
            | ContractState::Deposited { .. }
            | ContractState::Assigned { .. }
            | ContractState::StakeTxReady { .. }
            | ContractState::Disproved {}
            | ContractState::Resolved { .. } => None,

            ContractState::Fulfilled {
                withdrawal_fulfillment_txid,
                ..
            }
            | ContractState::Claimed {
                withdrawal_fulfillment_txid,
                ..
            }
            | ContractState::Challenged {
                withdrawal_fulfillment_txid,
                ..
            }
            | ContractState::PreAssertConfirmed {
                withdrawal_fulfillment_txid,
                ..
            }
            | ContractState::AssertDataConfirmed {
                withdrawal_fulfillment_txid,
                ..
            }
            | ContractState::Asserted {
                withdrawal_fulfillment_txid,
                ..
            } => Some(*withdrawal_fulfillment_txid),
        }
    }
}

fn aggregate_nonces(
    operator_table: &OperatorTable,
    graph_nonces: &BTreeMap<Txid, BTreeMap<P2POperatorPubKey, PogMusigF<PubNonce>>>,
) -> BTreeMap<Txid, Vec<AggNonce>> {
    let signer_keys = operator_table
        .btc_keys()
        .into_iter()
        .filter_map(|btc_key| operator_table.btc_key_to_op_key(&btc_key))
        .collect::<Vec<_>>();

    graph_nonces
        .iter()
        .map(|(claim_txid, session_nonces)| {
            let nonces_per_graph: Vec<Vec<PubNonce>> = signer_keys
                .iter()
                .filter_map(|signer| {
                    session_nonces
                        .get(signer)
                        .map(|nonces| nonces.clone().pack())
                })
                .collect::<Vec<_>>();

            // all operators are guaranteed to produce the same number of nonces
            // so we can get the total number of inputs from the nonces generated by the
            // first operator.
            let num_inputs = nonces_per_graph.first().map(|v| v.len()).unwrap_or(0);

            // fold all the nonces into a single aggregated nonce per input
            let agg_nonces_per_graph: Vec<AggNonce> = (0..num_inputs)
                .map(|input_index| {
                    nonces_per_graph
                        .iter()
                        .filter_map(|nonces| nonces.get(input_index))
                        .sum::<AggNonce>()
                })
                .collect::<Vec<_>>();

            (*claim_txid, agg_nonces_per_graph)
        })
        .collect()
}

/// Verifies that a signature provided by the `signer` is valid for the given graph and the set of
/// the pubnonces shared previously.
fn verify_partials_from_peer(
    cfg: &ContractCfg,
    signer: &P2POperatorPubKey,
    claim_txid: &Txid,
    pog: PegOutGraph,
    graph_nonces: &BTreeMap<Txid, BTreeMap<P2POperatorPubKey, PogMusigF<PubNonce>>>,
    agg_nonces: &BTreeMap<Txid, Vec<AggNonce>>,
    partial_sigs: &[PartialSignature],
) -> Result<bool, TransitionErr> {
    let individual_pubkey = cfg
        .operator_table
        .op_key_to_btc_key(signer)
        .expect("signer must be part of musig session");

    let individual_pubnonces = graph_nonces
        .get(claim_txid)
        .expect("claim txid must be present in graph nonces")
        .clone();

    let expected_pubnonce_count = cfg.operator_table.cardinality();
    let available_pubnonce_count = individual_pubnonces.len();
    if available_pubnonce_count != expected_pubnonce_count {
        // this can happen if a peer crashes right after broadcasting their own pubnonce,
        // but before they commit their own or before they receive the pubnonces from others.
        warn!(%available_pubnonce_count, %expected_pubnonce_count, "received partials too early, ignoring");

        return Ok(false);
    }

    let individual_pubnonces = individual_pubnonces
        .get(signer)
        .expect("signer must have pubnonces in graph nonces")
        .clone()
        .pack();

    let agg_nonces = agg_nonces.get(claim_txid).ok_or(TransitionErr(format!(
        "agg nonces missing for claim ({claim_txid})"
    )))?;

    let messages = pog.musig_sighashes().clone().pack();
    let witnesses = pog.musig_witnesses().clone().pack();

    let key_agg_ctx_script = KeyAggContext::new(cfg.operator_table.btc_keys())
        .expect("must be able to create key agg ctx");
    let key_agg_ctx_key = key_agg_ctx_script
        .clone()
        .with_unspendable_taproot_tweak()
        .expect("must be able to add unspendable tweak");

    if individual_pubnonces
        .iter()
        .zip(messages)
        .zip(witnesses)
        .zip(partial_sigs)
        .zip(agg_nonces)
        .any(
            |(
                    (((individual_pubnonce, message), witness), partial_signature),
                    aggregated_nonce,
            )| {
                let key_agg_ctx = match witness {
                    TaprootWitness::Key => &key_agg_ctx_key,
                    TaprootWitness::Script { .. } => &key_agg_ctx_script,
                    TaprootWitness::Tweaked { tweak } => &key_agg_ctx_script
                        .clone()
                        .with_taproot_tweak(tweak.as_ref())
                        .expect("must be able to add tweak"),
                };

                verify_partial(
                    key_agg_ctx,
                    *partial_signature,
                    aggregated_nonce,
                    individual_pubkey,
                    individual_pubnonce,
                    message.as_ref(),
                )
                .inspect_err(
                    |e| error!(%e, ?signer, %message, ?partial_signature, "partial sig verification failed"),
                )
                .is_err()
            },
        )
    {
        return Err(TransitionErr(format!("partial signature verification failed for claim txid ({claim_txid}) from signer ({signer})")));
    }

    Ok(true)
}

#[cfg(test)]
mod tests {
    use std::str::FromStr;

    use secp256k1::Parity;
    use strata_bridge_test_utils::prelude::generate_txid;
    use strata_bridge_tx_graph::transactions::{
        payout::NUM_PAYOUT_INPUTS, prelude::NUM_POST_ASSERT_INPUTS,
        slash_stake::NUM_SLASH_STAKE_INPUTS,
    };

    use super::*;

    #[test]
    fn test_aggregate_nonces() {
        let nonces = get_sample_pubnonces();
        let expected_agg_nonce = nonces.iter().sum::<AggNonce>();

        let txid = generate_txid();
        let operator_table = get_sample_operator_table(0);

        let mut graph_nonces = BTreeMap::new();
        let mut session_nonces = BTreeMap::new();
        operator_table.operator_idxs().iter().for_each(|op_idx| {
            let signer = operator_table.idx_to_op_key(op_idx).unwrap();

            // populate the nonce for every input with the same pubnonce.
            // this means that each input will have the same pubnonce for the same operator.
            // this is a hack so that we can just check the nonce aggregation without being
            // completely faithful to how it will be in practice.
            let nonce = nonces[*op_idx as usize].clone();

            let pog_nonces = PogMusigF::<PubNonce> {
                challenge: nonce.clone(),
                pre_assert: nonce.clone(),
                post_assert: vec![nonce.clone(); NUM_POST_ASSERT_INPUTS]
                    .try_into()
                    .unwrap(),
                payout_optimistic: vec![nonce.clone(); NUM_PAYOUT_OPTIMISTIC_INPUTS]
                    .try_into()
                    .unwrap(),
                payout: vec![nonce.clone(); NUM_PAYOUT_INPUTS].try_into().unwrap(),
                disprove: nonce.clone(),
                slash_stake: vec![vec![nonce.clone(); NUM_SLASH_STAKE_INPUTS]
                    .try_into()
                    .unwrap()],
            };

            session_nonces.insert(signer.clone(), pog_nonces);
        });

        graph_nonces.insert(txid, session_nonces);

        let agg_nonces_map = aggregate_nonces(&operator_table, &graph_nonces);

        agg_nonces_map.values().for_each(|agg_nonces| {
            agg_nonces.iter().enumerate().for_each(|(i, agg_nonce)| {
                assert_eq!(agg_nonce, &expected_agg_nonce, "agg_nonce mismatch at {i}");
            });
        });
    }

    fn get_sample_pubnonces() -> [PubNonce; 3] {
        // sample nonces from `musig2` crate's example: https://docs.rs/musig2/latest/musig2/#functional-api
        [
            "02af252206259fc1bf588b1f847e15ac78fa840bfb06014cdbddcfcc0e5876f9c9\
                0380ab2fc9abe84ef42a8d87062d5094b9ab03f4150003a5449846744a49394e45",
            "020ab52d58f00887d5082c41dc85fd0bd3aaa108c2c980e0337145ac7003c28812\
                03956ec5bd53023261e982ac0c6f5f2e4b6c1e14e9b1992fb62c9bdfcf5b27dc8d",
            "02d1e90616ea78a612dddfe97de7b5e7e1ceef6e64b7bc23b922eae30fa2475cca\
                02e676a3af322965d53cc128597897ef4f84a8d8080b456e27836db70e5343a2bb",
        ]
        .map(|nonce_str| nonce_str.parse::<PubNonce>().unwrap())
    }

    fn get_sample_operator_table(pov_idx: u32) -> OperatorTable {
        let key_entries = [
            (
                "b49092f76d06f8002e0b7f1c63b5058db23fd4465b4f6954b53e1f352a04754d",
                "020b1251c1a11d65a3cf324c66b67e9333799d21490d2e2c95866aab76e3a0f301",
            ),
            (
                "1e62d54af30569fd7269c14b6766f74d85ea00c911c4e1a423d4ba2ae4c34dc4",
                "0232a73fb8a00f677703e95ebc398d806147587746d02d1945f9eff8703ccab4d0",
            ),
            (
                "a4d869ccd09c470f8f86d3f1b0997fa2695933aaea001875b9db145ae9c1f4ba",
                "02e9343c08723ba25cfaa6296ffe8bf57be391cac683f13a3de33a31734655b777",
            ),
        ]
        .map(|(btc_str, signer_str)| {
            (
                XOnlyPublicKey::from_str(btc_str)
                    .unwrap()
                    .public_key(Parity::Even),
                P2POperatorPubKey::from(hex::decode(signer_str).unwrap()),
            )
        })
        .iter()
        .enumerate()
        .map(|(i, (btc_key, p2p_key))| (i as u32, p2p_key.clone(), *btc_key))
        .collect::<Vec<_>>();

        let pov_idx = pov_idx % key_entries.len() as u32;
        OperatorTable::new(key_entries, pov_idx).unwrap()
    }
}

/// This module defines genenerator functions of various types defined in the super module.
#[cfg(test)]
mod prop_tests {
    use std::{str::FromStr, time::Instant};

    use alpen_bridge_params::prelude::{ConnectorParams, PegOutGraphParams, StakeChainParams};
    use bdk_wallet::miniscript::ToPublicKey;
    use bitcoin::{
        hashes::{sha256, sha256d, Hash},
        Network, Txid,
    };
    use proptest::{prelude::*, prop_compose};
    use strata_bridge_common::logging::{self, LoggerConfig};
    use strata_bridge_primitives::{
        build_context::BuildContext,
        operator_table::prop_test_generators::{arb_btc_key, arb_operator_table},
        wots,
    };
    use strata_bridge_tx_graph::transactions::deposit::{
        prop_tests::arb_deposit_request_data, DepositTx,
    };
    use strata_p2p_types::P2POperatorPubKey;
    use strata_primitives::{
        block_credential::CredRule,
        buf::Buf32,
        operator::OperatorPubkeys,
        params::{OperatorConfig, ProofPublishMode, RollupParams},
        proof::RollupVerifyingKey,
    };
    use tracing::{error, info};

    use super::{ContractCfg, ContractEvent, ContractSM, MachineState};

    prop_compose! {
        /// Generates a random 32 byte hash as a [`Txid`].
        fn arb_txid()(bs in any::<[u8; 32]>()) -> Txid {
            Txid::from_raw_hash(*sha256d::Hash::from_bytes_ref(&bs))
        }
    }

    prop_compose! {
        /// Generates a random 32 byte hash as a [`sha256::Hash`].
        fn arb_hash()(bytes in any::<[u8; 32]>()) -> sha256::Hash {
            sha256::Hash::from_byte_array(bytes)
        }
    }

    prop_compose! {
        /// Generates a random [`ContractCfg`].
        pub fn arb_contract_cfg()(
            operator_table in arb_operator_table(),
            deposit_idx in 1..100,
            peg_out_graph_params in Just(PegOutGraphParams::default())
        )(
            deposit_idx in Just(deposit_idx),
            drt_data in arb_deposit_request_data(
                peg_out_graph_params.deposit_amount,
                peg_out_graph_params.refund_delay,
                operator_table.tx_build_context(Network::Regtest).aggregated_pubkey(),
            ),
            operator_table in Just(operator_table),
        ) -> ContractCfg {
            let peg_out_graph_params = PegOutGraphParams::default();

            let rollup_params = RollupParams {
                rollup_name: "strata".into(),
                block_time: 5000,
                da_tag: "strata-da".into(),
                checkpoint_tag: "strata-ckpt".into(),
                cred_rule: CredRule::SchnorrKey(
                    Buf32::from_str(
                        "8f2f6c25be6a4de02b8ae1f785749ba77431075ee801e00cfb0af1ed188f8eda"
                    ).unwrap(),
                ),
                horizon_l1_height: 50,
                genesis_l1_height: 100,
                operator_config: OperatorConfig::Static(vec![
                    OperatorPubkeys::new(
                        Buf32::from_str(
                            "8d86834e6fdb45ba6b7ffd067a27b9e1d67778047581d7ef757ed9e0fa474000"
                        ).unwrap(),
                        Buf32::from_str(
                            "b49092f76d06f8002e0b7f1c63b5058db23fd4465b4f6954b53e1f352a04754d"
                        ).unwrap()
                    ),
                    OperatorPubkeys::new(
                        Buf32::from_str(
                            "0abb00b8b17e2798ddebd0ccbb858b6f624a1ff7d93ec15baa8a7be3f136474d"
                        ).unwrap(),
                        Buf32::from_str(
                            "1e62d54af30569fd7269c14b6766f74d85ea00c911c4e1a423d4ba2ae4c34dc4"
                        ).unwrap()
                    ),
                    OperatorPubkeys::new(
                        Buf32::from_str(
                            "2a4b743dc2393a6ee038350a6ef3a55741e6c78ac6491478d832f4e2a23aa6be"
                        ).unwrap(),
                        Buf32::from_str(
                            "a4d869ccd09c470f8f86d3f1b0997fa2695933aaea001875b9db145ae9c1f4ba"
                        ).unwrap()
                    ),
                ]),
                evm_genesis_block_hash:
                    Buf32::from_str(
                        "37ad61cff1367467a98cf7c54c4ac99e989f1fbb1bc1e646235e90c065c565ba"
                    ).unwrap(),
                evm_genesis_block_state_root:
                    Buf32::from_str(
                        "351714af72d74259f45cd7eab0b04527cd40e74836a45abcae50f92d919d988f"
                    ).unwrap(),
                l1_reorg_safe_depth: 6,
                target_l2_batch_size: 3,
                address_length: 20,
                deposit_amount: peg_out_graph_params.deposit_amount.to_sat(),
                rollup_vk: RollupVerifyingKey::NativeVerifyingKey(
                    Buf32::from_str(
                        "0000000000000000000000000000000000000000000000000000000000000000"
                    ).unwrap(),
                ),
                dispatch_assignment_dur: 1000000,
                proof_publish_mode: ProofPublishMode::Timeout(30),
                max_deposits_in_block: 16,
                network: Network::Regtest,
            };

            let deposit_tx = DepositTx::new(
                &drt_data,
                &operator_table.tx_build_context(Network::Regtest),
                &peg_out_graph_params,
                &rollup_params,
            ).expect("consistent parameterization");

            ContractCfg {
                network: bitcoin::Network::Regtest,
                operator_table,
                connector_params: ConnectorParams::default(),
                peg_out_graph_params,
                sidesystem_params: rollup_params,
                stake_chain_params: StakeChainParams::default(),
                deposit_idx: deposit_idx as u32,
                deposit_tx,
            }
        }
    }

    prop_compose! {
        /// Generates a random [`ContractEvent::DepositSetup`].
        pub fn arb_deposit_setup_from_operator(origin: P2POperatorPubKey)(
            cpfp_pubkey in arb_btc_key().prop_map(|x|x.to_x_only_pubkey()),
            stake_hash in arb_hash(),
            stake_txid in arb_txid(),
            wots_keys: wots::PublicKeys,
        ) -> ContractEvent {
            ContractEvent::DepositSetup {
                operator_p2p_key: origin.clone(),
                operator_btc_key: cpfp_pubkey,
                stake_hash,
                stake_txid,
                wots_keys: Box::new(wots_keys),
            }
        }
    }

    prop_compose! {
        /// Generates a [`MachineState`] with all three [`DepositSetup`](super::DepositSetup)
        /// messages.
        pub fn arb_machine_state()(
            cfg in arb_contract_cfg(),
            block_height in 500_000..800_000u64,
        )(
            events in cfg.operator_table.clone()
                .p2p_keys()
                .iter()
                .map(|pk| arb_deposit_setup_from_operator(pk.clone()).boxed()).collect::<Vec<_>>(),
            cfg in Just(cfg),
            block_height in Just(block_height),
        ) -> MachineState {
            let abort_deadline = block_height + cfg.peg_out_graph_params.refund_delay as u64;
            let mut csm = ContractSM::new(cfg, block_height, abort_deadline);

            // We have to set this environment variable to prevent the verifier script generation
            // from making network calls. We do this in the generator because it has to be done
            // before the graph generation jobs kick off which happens when we feed the contract
            // events to the CSM. We can't do this in the normal test case because generator
            // sampling happens before the test case run (call-by-value semantics).
            unsafe { std::env::set_var("ZKVM_MOCK", "true"); }
            for event in events {
                csm.process_contract_event(event).expect("valid deposit setup");
            }

            csm.state().clone()
        }
    }

    proptest! {
        #![proptest_config(ProptestConfig::with_cases(0))] // This still does 1 test case. It's weird.
        #[test]
        fn machine_state_serialization_invertible(state in arb_machine_state().no_shrink()) {
            logging::init(LoggerConfig::new("machine_state_serialization_invertible".to_string()));
            let mut time = Instant::now();
            info!("serializing machine state");
            match serde_json::to_string(&state) {
                Ok(serialized) => {
                    info!("serialization complete. time taken: {:?}", Instant::now().duration_since(time));
                    time = Instant::now();
                    info!("deserializing machine state");
                    match serde_json::from_str(&serialized) {
                        Ok(deserialized) => {
                            info!("deserialization complete. time taken: {:?}", Instant::now().duration_since(time));
                            prop_assert_eq!(
                                &state,
                                &deserialized,
                                "MachineState round trip serialization failed. before: {:?}, after: {:?}",
                                state,
                                deserialized
                            );
                        }
                        Err(e) => {
                            let msg = format!("MachineState could not be serialized: {e}");
                            error!("{msg}");
                            prop_assert!(false, "{msg}");
                        }
                    }
                }
                Err(e) => {
                    let msg = format!("MachineState could not be serialized: {e}");
                    error!("{msg}");
                    prop_assert!(false, "{msg}");

                }
            };
        }
    }
}<|MERGE_RESOLUTION|>--- conflicted
+++ resolved
@@ -609,11 +609,7 @@
             ContractState::Requested {
                 deposit_request_txid,
                 ..
-<<<<<<< HEAD
             } => format!("requested ({deposit_request_txid})"),
-=======
-            } => format!("Requested ({deposit_request_txid})"),
->>>>>>> 2304ccde
             ContractState::Deposited { .. } => "Deposited".to_string(),
             ContractState::Assigned {
                 fulfiller,
@@ -621,11 +617,7 @@
                 deadline,
                 ..
             } => format!(
-<<<<<<< HEAD
-                "assigned to {fulfiller} with recipient: {recipient} and deadline {deadline}",
-=======
                 "Assigned to {fulfiller} with recipient: {recipient} and deadline {deadline}"
->>>>>>> 2304ccde
             ),
             ContractState::StakeTxReady {
                 active_graph,
@@ -636,11 +628,7 @@
                 active_graph.1.stake_txid
             ),
             ContractState::Fulfilled { fulfiller, .. } => {
-<<<<<<< HEAD
-                format!("fulfilled by operator {fulfiller}")
-=======
                 format!("Fulfilled by operator {fulfiller}")
->>>>>>> 2304ccde
             }
             ContractState::Claimed {
                 claim_height,
@@ -687,13 +675,8 @@
                 active_graph,
                 ..
             } => format!(
-<<<<<<< HEAD
-                "asserted by operator {fulfiller} at height {post_assert_height} ({})",
-                active_graph.1.post_assert_txid
-=======
                 "Asserted by operator {} ({})",
                 fulfiller, active_graph.1.post_assert_txid
->>>>>>> 2304ccde
             ),
             ContractState::Disproved { .. } => "Disproved".to_string(),
             ContractState::Resolved {
