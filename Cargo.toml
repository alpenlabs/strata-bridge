[workspace]
members = [
  "crates/agent",
  "crates/btcio",
  "crates/db",
  "crates/proof-impl/bitvm-bridge",
  "crates/tx-graph",
  "bridge-proofs",

  # binaries listed separately
<<<<<<< HEAD
  "bin/bridge-demo",
=======
  "bin/strata-bridge",

  # test utilities
  "crates/test-utils",
>>>>>>> 29ab3dbe
]

default-members = ["bin/strata-bridge"]

resolver = "2"

[workspace.dependencies]
# deps in this workspace
strata-bridge-agent = { path = "crates/agent" }
strata-bridge-btcio = { path = "crates/btcio" }
strata-bridge-db = { path = "crates/db" }
strata-bridge-tx-graph = { path = "crates/tx-graph" }
strata-proofimpl-bitvm-bridge = { path = "crates/proof-impl/bitvm-bridge" }
strata-test-utils = { path = "crates/test-utils" }

# deps from original strata repo
shrex = { git = "https://github.com/alpenlabs/strata.git", branch = "releases/0.1.0", features = [
  "serde",
] }
strata-bridge-tx-builder = { git = "https://github.com/alpenlabs/strata.git", branch = "releases/0.1.0" }
strata-common = { git = "https://github.com/alpenlabs/strata.git", branch = "releases/0.1.0" }
strata-primitives = { git = "https://github.com/alpenlabs/strata.git", branch = "releases/0.1.0" }
strata-rpc-api = { git = "https://github.com/alpenlabs/strata.git", branch = "releases/0.1.0", features = [
  "client",
] }
strata-rpc-types = { git = "https://github.com/alpenlabs/strata.git", branch = "releases/0.1.0" }
strata-sp1-adapter = { git = "https://github.com/alpenlabs/strata.git", branch = "releases/0.1.0" }
strata-state = { git = "https://github.com/alpenlabs/strata.git", branch = "releases/0.1.0" }
strata-zkvm = { git = "https://github.com/alpenlabs/strata.git", branch = "releases/0.1.0" }

<<<<<<< HEAD
# transitive deps with patches for `bitvm`
ark-bn254 = { git = "https://github.com/chainwayxyz/algebra/", branch = "new-ate-loop", features = [
  "curve",
], default-features = false }
ark-crypto-primitives = { git = "https://github.com/arkworks-rs/crypto-primitives", features = [
  "snark",
  "sponge",
] }
ark-ec = { git = "https://github.com/chainwayxyz/algebra/", branch = "new-ate-loop" }
ark-ff = { git = "https://github.com/chainwayxyz/algebra/", branch = "new-ate-loop" }
ark-groth16 = { git = "https://github.com/arkworks-rs/groth16" }
ark-relations = { git = "https://github.com/arkworks-rs/snark/" }
ark-serialize = { version = "0.4", features = ["derive"] }
ark-std = { version = "0.4.0", default-features = false, features = [
  "print-trace",
] }
ark-r1cs-std = { version = "0.4.0" }

=======
>>>>>>> 29ab3dbe
# external deps
anyhow = "1.0.86"
arbitrary = { version = "1.3.2", features = ["derive"] }
async-trait = "0.1.81"
aws-sdk-s3 = "1.40.0"
base64 = "0.22.1"
bincode = "1.3.3"
bitcoin = { git = "https://github.com/rust-bitcoin/rust-bitcoin", branch = "bitvm", features = [
  "rand-std",
  "serde",
] }
bitcoin-script = { git = "https://github.com/BitVM/rust-bitcoin-script", branch = "chunker" }
bitcoin-scriptexec = { git = "https://github.com/BitVM/rust-bitcoin-scriptexec/" }
bitvm = { git = "https://github.com/alpenlabs/BitVM.git", branch = "bridge-poc" }
borsh = { version = "1.5.0", features = ["derive"] }
bytes = "1.6.0"
chrono = "0.4.38"
clap = { version = "4.5.20", features = ["cargo", "derive"] }
digest = "0.10"
dotenvy = "0.15.7"
esplora-client = { git = "https://github.com/BitVM/rust-esplora-client", default-features = false, features = [
  "blocking-https-rustls",
  "async-https-rustls",
] }
ethnum = "1.5.0"
eyre = "0.6"
format_serde_error = { git = "https://github.com/AlexanderThaller/format_serde_error" }
futures = "0.3.30"
futures-util = "0.3"
hex = { version = "0.4", features = ["serde"] }
http = "1.0.0"
hyper = "0.14.25"
jmt = "0.10.0"
jsonrpsee = "0.23"
jsonrpsee-types = "0.23"
lazy_static = "1.5.0"
lru = "0.12"
miniscript = "12.2.0"
mockall = "0.11"
musig2 = { version = "0.0.11", features = ["serde", "rand"] }
once_cell = "1.19.0"
openssh = { version = "0.10.4", features = ["native-mux"] }
openssh-sftp-client = { version = "0.14.6", features = ["openssh"] }
opentelemetry = "0.26"
opentelemetry-otlp = { version = "0.26", features = ["grpc-tonic"] }
opentelemetry_sdk = { version = "0.26", features = ["rt-tokio"] }
paste = "1.0.15"
rand = "0.8.5"
rand_chacha = { version = "0.3.1", default-features = false }
rand_core = { version = "0.6", default-features = false }
regex = "1.10.5"
reqwest = { version = "0.12.7", default-features = false, features = [
  "http2",
  "rustls-tls",
  "charset",
  "zstd",
  "json",
] }
secp256k1 = "0.28.0"
serde = { version = "1.0", features = ["derive"] }
serde-hex = "0.1.0"
serde_json = { version = "1.0", default-features = false, features = [
  "alloc",
  "raw_value",
] }
serde_with = "3.9.0"
sha2 = "0.10"
suppaftp = { version = "6.0.1", features = ["async", "async-native-tls"] }
tempfile = "3.10.1"
terrors = "0.3.0"
thiserror = "1.0"
threadpool = "1.8"
tokio = { version = "1.37", features = ["full"] }
toml = "0.5"
tracing = "0.1.40"
tracing-opentelemetry = "0.27"
tracing-subscriber = { version = "0.3.18", features = ["env-filter"] }

# This is needed for custom build of SP1
[profile.release.build-override]
opt-level = 3

[patch.crates-io]
base58check = { git = "https://github.com/rust-bitcoin/rust-bitcoin", branch = "bitvm" }
bitcoin = { git = "https://github.com/rust-bitcoin/rust-bitcoin", branch = "bitvm" }
bitcoin_hashes = { git = "https://github.com/rust-bitcoin/rust-bitcoin", branch = "bitvm" }
bitcoin-internals = { git = "https://github.com/rust-bitcoin/rust-bitcoin", branch = "bitvm" }
bitcoin-io = { git = "https://github.com/rust-bitcoin/rust-bitcoin", branch = "bitvm" }
# bitcoin-units = { git = "https://github.com/rust-bitcoin/rust-bitcoin", branch = "bitvm" } # causes compilation issues with const fns

ark-ff = { git = "https://github.com/chainwayxyz/algebra/", branch = "new-ate-loop" }
ark-ec = { git = "https://github.com/chainwayxyz/algebra/", branch = "new-ate-loop" }
ark-poly = { git = "https://github.com/chainwayxyz/algebra/", branch = "new-ate-loop" }
ark-serialize = { git = "https://github.com/chainwayxyz/algebra/", branch = "new-ate-loop" }
<<<<<<< HEAD
ark-bn254 = { git = "https://github.com/chainwayxyz/algebra/", branch = "new-ate-loop", features = [
  "curve",
], default-features = false }
=======
ark-bn254 = { git = "https://github.com/chainwayxyz/algebra/", branch = "new-ate-loop" }
>>>>>>> 29ab3dbe

ark-r1cs-std = { git = "https://github.com/arkworks-rs/r1cs-std/" }
ark-crypto-primitives = { git = "https://github.com/arkworks-rs/crypto-primitives/" }

ark-relations = { git = "https://github.com/arkworks-rs/snark/" }
ark-snark = { git = "https://github.com/arkworks-rs/snark/" }
ark-groth16 = { git = "https://github.com/arkworks-rs/groth16" }
ark-std = { git = "https://github.com/arkworks-rs/std/" }<|MERGE_RESOLUTION|>--- conflicted
+++ resolved
@@ -8,14 +8,11 @@
   "bridge-proofs",
 
   # binaries listed separately
-<<<<<<< HEAD
   "bin/bridge-demo",
-=======
   "bin/strata-bridge",
 
   # test utilities
   "crates/test-utils",
->>>>>>> 29ab3dbe
 ]
 
 default-members = ["bin/strata-bridge"]
@@ -31,10 +28,9 @@
 strata-proofimpl-bitvm-bridge = { path = "crates/proof-impl/bitvm-bridge" }
 strata-test-utils = { path = "crates/test-utils" }
 
+
+# external depsshrex = { git = "https://github.com/alpenlabs/strata.git", branch = "releases/0.1.0", features = ["serde"] }
 # deps from original strata repo
-shrex = { git = "https://github.com/alpenlabs/strata.git", branch = "releases/0.1.0", features = [
-  "serde",
-] }
 strata-bridge-tx-builder = { git = "https://github.com/alpenlabs/strata.git", branch = "releases/0.1.0" }
 strata-common = { git = "https://github.com/alpenlabs/strata.git", branch = "releases/0.1.0" }
 strata-primitives = { git = "https://github.com/alpenlabs/strata.git", branch = "releases/0.1.0" }
@@ -45,9 +41,6 @@
 strata-sp1-adapter = { git = "https://github.com/alpenlabs/strata.git", branch = "releases/0.1.0" }
 strata-state = { git = "https://github.com/alpenlabs/strata.git", branch = "releases/0.1.0" }
 strata-zkvm = { git = "https://github.com/alpenlabs/strata.git", branch = "releases/0.1.0" }
-
-<<<<<<< HEAD
-# transitive deps with patches for `bitvm`
 ark-bn254 = { git = "https://github.com/chainwayxyz/algebra/", branch = "new-ate-loop", features = [
   "curve",
 ], default-features = false }
@@ -64,10 +57,6 @@
   "print-trace",
 ] }
 ark-r1cs-std = { version = "0.4.0" }
-
-=======
->>>>>>> 29ab3dbe
-# external deps
 anyhow = "1.0.86"
 arbitrary = { version = "1.3.2", features = ["derive"] }
 async-trait = "0.1.81"
@@ -150,26 +139,18 @@
 opt-level = 3
 
 [patch.crates-io]
+ark-r1cs-std = { git = "https://github.com/arkworks-rs/r1cs-std/" }
+ark-ff = { git = "https://github.com/chainwayxyz/algebra/", branch = "new-ate-loop" }
 base58check = { git = "https://github.com/rust-bitcoin/rust-bitcoin", branch = "bitvm" }
 bitcoin = { git = "https://github.com/rust-bitcoin/rust-bitcoin", branch = "bitvm" }
 bitcoin_hashes = { git = "https://github.com/rust-bitcoin/rust-bitcoin", branch = "bitvm" }
 bitcoin-internals = { git = "https://github.com/rust-bitcoin/rust-bitcoin", branch = "bitvm" }
 bitcoin-io = { git = "https://github.com/rust-bitcoin/rust-bitcoin", branch = "bitvm" }
 # bitcoin-units = { git = "https://github.com/rust-bitcoin/rust-bitcoin", branch = "bitvm" } # causes compilation issues with const fns
-
-ark-ff = { git = "https://github.com/chainwayxyz/algebra/", branch = "new-ate-loop" }
 ark-ec = { git = "https://github.com/chainwayxyz/algebra/", branch = "new-ate-loop" }
 ark-poly = { git = "https://github.com/chainwayxyz/algebra/", branch = "new-ate-loop" }
 ark-serialize = { git = "https://github.com/chainwayxyz/algebra/", branch = "new-ate-loop" }
-<<<<<<< HEAD
-ark-bn254 = { git = "https://github.com/chainwayxyz/algebra/", branch = "new-ate-loop", features = [
-  "curve",
-], default-features = false }
-=======
 ark-bn254 = { git = "https://github.com/chainwayxyz/algebra/", branch = "new-ate-loop" }
->>>>>>> 29ab3dbe
-
-ark-r1cs-std = { git = "https://github.com/arkworks-rs/r1cs-std/" }
 ark-crypto-primitives = { git = "https://github.com/arkworks-rs/crypto-primitives/" }
 
 ark-relations = { git = "https://github.com/arkworks-rs/snark/" }
