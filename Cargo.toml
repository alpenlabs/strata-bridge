--- conflicted
+++ resolved
@@ -5,12 +5,9 @@
   "crates/db",
   "crates/primitives",
   "crates/proof-impl/bitvm-bridge",
-<<<<<<< HEAD
   "crates/proof-impl/prover-manager",
-=======
   "crates/rpc/bridge",
   "crates/rpc/strata",
->>>>>>> b8c5cf3d
   "crates/tx-graph",
   "bridge-proofs",
 
@@ -34,11 +31,8 @@
 strata-bridge-rpc = { path = "crates/rpc/bridge" }
 strata-bridge-tx-graph = { path = "crates/tx-graph" }
 strata-proofimpl-bitvm-bridge = { path = "crates/proof-impl/bitvm-bridge" }
-<<<<<<< HEAD
 strata-bridge-guest-builder = { path = "bridge-proofs" }
-=======
 strata-rpc = { path = "crates/rpc/strata" }
->>>>>>> b8c5cf3d
 strata-test-utils = { path = "crates/test-utils" }
 
 # deps from original strata repo
