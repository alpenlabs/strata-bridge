--- conflicted
+++ resolved
@@ -6,11 +6,8 @@
   "crates/primitives",
   "crates/proof-impl/bitvm-bridge",
   "crates/proof-impl/prover-manager",
-<<<<<<< HEAD
   "crates/rpc/bridge",
   "crates/rpc/strata",
-=======
->>>>>>> 74def3e6
   "crates/tx-graph",
   "bridge-proofs",
 
@@ -35,7 +32,6 @@
 strata-bridge-rpc = { path = "crates/rpc/bridge" }
 strata-bridge-tx-graph = { path = "crates/tx-graph" }
 strata-proofimpl-bitvm-bridge = { path = "crates/proof-impl/bitvm-bridge" }
-strata-bridge-guest-builder = { path = "bridge-proofs" }
 strata-rpc = { path = "crates/rpc/strata" }
 strata-test-utils = { path = "crates/test-utils" }
 
