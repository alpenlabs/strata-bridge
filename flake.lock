--- conflicted
+++ resolved
@@ -46,19 +46,11 @@
         "rust-overlay": "rust-overlay"
       },
       "locked": {
-<<<<<<< HEAD
         "lastModified": 1761983963,
         "narHash": "sha256-WEN29h4rtqRumfxRv+8DvMW1Mu0THzgFEQ+/1+rCARY=",
         "owner": "alpenlabs",
         "repo": "risc0.nix",
         "rev": "201ac61f6af36817760abce155dbbcbfce05e741",
-=======
-        "lastModified": 1759326361,
-        "narHash": "sha256-bckmMjECWVUl85sSv0vVTobfLMrobD3tmMDvMLhZVr4=",
-        "owner": "alpenlabs",
-        "repo": "risc0.nix",
-        "rev": "70c916ae9b322e73be83f81fb5b40c4d6b7d969b",
->>>>>>> e21be53f
         "type": "github"
       },
       "original": {
@@ -100,19 +92,11 @@
         ]
       },
       "locked": {
-<<<<<<< HEAD
         "lastModified": 1761878277,
         "narHash": "sha256-6fCtyVdTzoQejwoextAu7dCLoy5fyD3WVh+Qm7t2Nhg=",
         "owner": "oxalica",
         "repo": "rust-overlay",
         "rev": "6604534e44090c917db714faa58d47861657690c",
-=======
-        "lastModified": 1759199574,
-        "narHash": "sha256-w24RYly3VSVKp98rVfCI1nFYfQ0VoWmShtKPCbXgK6A=",
-        "owner": "oxalica",
-        "repo": "rust-overlay",
-        "rev": "381776b12d0d125edd7c1930c2041a1471e586c0",
->>>>>>> e21be53f
         "type": "github"
       },
       "original": {
@@ -128,48 +112,32 @@
         ]
       },
       "locked": {
-<<<<<<< HEAD
         "lastModified": 1762137611,
         "narHash": "sha256-sTqb10FR/YQCuGbw16qxliX0NFlYg6evSEjN8w+9IYE=",
         "owner": "oxalica",
         "repo": "rust-overlay",
         "rev": "3a0ebe5d2965692f990cb27e62f501ad35e3deeb",
-=======
+        "type": "github"
+      },
+      "original": {
+        "owner": "oxalica",
+        "repo": "rust-overlay",
+        "type": "github"
+      }
+    },
+    "rust-overlay_3": {
+      "inputs": {
+        "nixpkgs": [
+          "sp1-nix",
+          "nixpkgs"
+        ]
+      },
+      "locked": {
         "lastModified": 1761878277,
         "narHash": "sha256-6fCtyVdTzoQejwoextAu7dCLoy5fyD3WVh+Qm7t2Nhg=",
         "owner": "oxalica",
         "repo": "rust-overlay",
         "rev": "6604534e44090c917db714faa58d47861657690c",
->>>>>>> e21be53f
-        "type": "github"
-      },
-      "original": {
-        "owner": "oxalica",
-        "repo": "rust-overlay",
-        "type": "github"
-      }
-    },
-    "rust-overlay_3": {
-      "inputs": {
-        "nixpkgs": [
-          "sp1-nix",
-          "nixpkgs"
-        ]
-      },
-      "locked": {
-<<<<<<< HEAD
-        "lastModified": 1761878277,
-        "narHash": "sha256-6fCtyVdTzoQejwoextAu7dCLoy5fyD3WVh+Qm7t2Nhg=",
-        "owner": "oxalica",
-        "repo": "rust-overlay",
-        "rev": "6604534e44090c917db714faa58d47861657690c",
-=======
-        "lastModified": 1759199574,
-        "narHash": "sha256-w24RYly3VSVKp98rVfCI1nFYfQ0VoWmShtKPCbXgK6A=",
-        "owner": "oxalica",
-        "repo": "rust-overlay",
-        "rev": "381776b12d0d125edd7c1930c2041a1471e586c0",
->>>>>>> e21be53f
         "type": "github"
       },
       "original": {
@@ -190,19 +158,11 @@
         "sp1-src": "sp1-src"
       },
       "locked": {
-<<<<<<< HEAD
         "lastModified": 1761984273,
         "narHash": "sha256-ZldmvC2ViWLJjxPhjTryuLKgGM+DmEs0MrPSb8ly/mU=",
         "owner": "alpenlabs",
         "repo": "sp1.nix",
         "rev": "307a12bc07cd067312f56b3d52ec93fed0c64e06",
-=======
-        "lastModified": 1759324284,
-        "narHash": "sha256-m6KfMAehEh6hRCCCTGNa35xEdAKHrwnwJAjIiqdNVcQ=",
-        "owner": "alpenlabs",
-        "repo": "sp1.nix",
-        "rev": "52615691ae26ce0ba0a18eb5bda03d9e6d48b081",
->>>>>>> e21be53f
         "type": "github"
       },
       "original": {
@@ -214,19 +174,11 @@
     "sp1-src": {
       "flake": false,
       "locked": {
-<<<<<<< HEAD
         "lastModified": 1761776524,
         "narHash": "sha256-gmYhgcQF0S2Wk3vldnD9otg0M6MTe3VwT9MfGoQt1rA=",
         "owner": "succinctlabs",
         "repo": "sp1",
         "rev": "5fc2f1e22f0bf719db2d9434d8024e8cf9fd2385",
-=======
-        "lastModified": 1758699794,
-        "narHash": "sha256-xEhnC6U68Xpuv2ThnzCvT7hDlz6FrCc6Maleu1VnsM8=",
-        "owner": "succinctlabs",
-        "repo": "sp1",
-        "rev": "28ee277e048e49ebdc608f63a1f6b77240e0668f",
->>>>>>> e21be53f
         "type": "github"
       },
       "original": {
