--- conflicted
+++ resolved
@@ -17,11 +17,5 @@
 async fn main() {
     let cli_args: Cli = Cli::parse();
 
-<<<<<<< HEAD
-    bootstrap(cli_args)
-        .await
-        .expect("should be able to bootstrap node");
-=======
     bootstrap(cli_args).await;
->>>>>>> b8c5cf3d
 }